/*****************************************************************************\
|                                               ( )_  _                       |
|    _ _    _ __   _ _    __    ___ ___     _ _ | ,_)(_)  ___   ___     _     |
|   ( '_`\ ( '__)/'_` ) /'_ `\/' _ ` _ `\ /'_` )| |  | |/',__)/' _ `\ /'_`\   |
|   | (_) )| |  ( (_| |( (_) || ( ) ( ) |( (_| || |_ | |\__, \| (˅) |( (_) )  |
|   | ,__/'(_)  `\__,_)`\__  |(_) (_) (_)`\__,_)`\__)(_)(____/(_) (_)`\___/'  |
|   | |                ( )_) |                                                |
|   (_)                 \___/'                                                |
|                                                                             |
| General Bots Copyright (c) Pragmatismo.io. All rights reserved.             |
| Licensed under the AGPL-3.0.                                                |
|                                                                             |
| According to our dual licensing model, this program can be used either      |
| under the terms of the GNU Affero General Public License, version 3,        |
| or under a proprietary license.                                             |
|                                                                             |
| The texts of the GNU Affero General Public License with an additional       |
| permission and of our proprietary license can be found at and               |
| in the LICENSE file you have received along with this program.              |
|                                                                             |
| This program is distributed in the hope that it will be useful,             |
| but WITHOUT ANY WARRANTY, without even the implied warranty of              |
| MERCHANTABILITY or FITNESS FOR A PARTICULAR PURPOSE. See the                |
| GNU Affero General Public License for more details.                         |
|                                                                             |
| "General Bots" is a registered trademark of Pragmatismo.io.                 |
| The licensing of the program under the AGPLv3 does not imply a              |
| trademark license. Therefore any rights, title and interest in              |
| our trademarks remain entirely with us.                                     |
|                                                                             |
\*****************************************************************************/

/**
 * @fileoverview Conversation handling and external service calls.
 */

'use strict';

import { MessageFactory, RecognizerResult } from 'botbuilder';
import { LuisRecognizer } from 'botbuilder-ai';
import { GBDialogStep, GBLog, GBMinInstance, IGBConversationalService, IGBCoreService } from 'botlib';
import { AzureText } from 'pragmatismo-io-framework';
import { Messages } from '../strings';
const Nexmo = require('nexmo');

export interface LanguagePickerSettings {
  defaultLocale?: string;
  supportedLocales?: string[];
}

/**
 * Provides basic services for handling messages and dispatching to back-end
 * services like NLP or Search.
 */
export class GBConversationalService implements IGBConversationalService {
  public coreService: IGBCoreService;

  constructor(coreService: IGBCoreService) {
    this.coreService = coreService;
  }

  public getCurrentLanguage(step: GBDialogStep) {
    return step.context.activity.locale;
  }

  public async sendEvent(step: GBDialogStep, name: string, value: Object): Promise<any> {
    if (step.context.activity.channelId === 'webchat') {
      const msg = MessageFactory.text('');
      msg.value = value;
      msg.type = 'event';
      msg.name = name;

      return step.context.sendActivity(msg);
    }
  }

  // tslint:disable:no-unsafe-any due to Nexmo.
  public async sendSms(min: GBMinInstance, mobile: string, text: string): Promise<any> {
    return new Promise(
      (resolve: any, reject: any): any => {
        const nexmo = new Nexmo({
          apiKey: min.instance.smsKey,
          apiSecret: min.instance.smsSecret
        });
        // tslint:disable-next-line:no-unsafe-any
        nexmo.message.sendSms(min.instance.smsServiceNumber, mobile, text, (err, data) => {
          if (err) {
            reject(err);
          } else {
            resolve(data);
          }
        });
      }
    );
  }
  // tslint:enable:no-unsafe-any

  public async routeNLP(step: GBDialogStep, min: GBMinInstance, text: string): Promise<boolean> {
    // Invokes LUIS.

    const endpoint = min.instance.nlpEndpoint.replace('/luis/v2.0', '');

    const model = new LuisRecognizer({
      applicationId: min.instance.nlpAppId,
      endpointKey: min.instance.nlpKey,
      endpoint: endpoint
    });

    let nlp: RecognizerResult;
    try {
      nlp = await model.recognize(step.context);
    } catch (error) {
      // tslint:disable:no-unsafe-any
      if (error.statusCode === 404) {
<<<<<<< HEAD
        logger.warn('NLP application still not publish and there are no other options for answering, please associate the key on NLP portal.');
=======
        GBLog.warn('NLP application still not publish and there are no other options for answering.');
>>>>>>> 528e0a90

        return Promise.resolve(false);
      } else {
        const msg = `Error calling NLP, check if you have a published model and assigned keys. Error: ${
          error.statusCode ? error.statusCode : ''
        } {error.message; }`;

        return Promise.reject(new Error(msg));
      }
      // tslint:enable:no-unsafe-any
    }

    // Resolves intents returned from LUIS.

    const topIntent = LuisRecognizer.topIntent(nlp);
    if (topIntent !== undefined) {
      const intent = topIntent;
      // tslint:disable:no-unsafe-any
      const firstEntity = nlp.entities && nlp.entities.length > 0 ? nlp.entities[0].entity.toUpperCase() : undefined;
      // tslint:ensable:no-unsafe-any

      if (intent === 'None') {
        return Promise.resolve(false);
      }

      GBLog.info(`NLP called: ${intent} ${firstEntity}`);

      try {
        await step.replaceDialog(` /${intent}`, nlp.entities);

        return Promise.resolve(true);
      } catch (error) {
        const msg = `Error finding dialog associated to NLP event: ${intent}: ${error.message}`;

        return Promise.reject(new Error(msg));
      }
    }

    return Promise.resolve(false);
  }

  public async checkLanguage(step: GBDialogStep, min, text) {
    const locale = await AzureText.getLocale(min.instance.textAnalyticsKey, min.instance.textAnalyticsEndpoint, text);
    if (locale !== step.context.activity.locale.split('-')[0]) {
      switch (locale) {
        case 'pt':
          step.context.activity.locale = 'pt-BR';
          await step.context.sendActivity(Messages[locale].changing_language);
          break;
        case 'en':
          step.context.activity.locale = 'en-US';
          await step.context.sendActivity(Messages[locale].changing_language);
          break;
        default:
          await step.context.sendActivity(`; Unknown; language: $;{locale;}`);
          break;
      }
    }
  }
}<|MERGE_RESOLUTION|>--- conflicted
+++ resolved
@@ -112,11 +112,7 @@
     } catch (error) {
       // tslint:disable:no-unsafe-any
       if (error.statusCode === 404) {
-<<<<<<< HEAD
-        logger.warn('NLP application still not publish and there are no other options for answering, please associate the key on NLP portal.');
-=======
         GBLog.warn('NLP application still not publish and there are no other options for answering.');
->>>>>>> 528e0a90
 
         return Promise.resolve(false);
       } else {
