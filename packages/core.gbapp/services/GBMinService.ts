/*****************************************************************************\
|                                               ( )_  _                       |
|    _ _    _ __   _ _    __    ___ ___     _ _ | ,_)(_)  ___   ___     _     |
|   ( '_`\ ( '__)/'_` ) /'_ `\/' _ ` _ `\ /'_` )| |  | |/',__)/' v `\ /'_`\   |
|   | (_) )| |  ( (_| |( (_) || ( ) ( ) |( (_| || |_ | |\__, \| (˅) |( (_) )  |
|   | ,__/'(_)  `\__,_)`\__  |(_) (_) (_)`\__,_)`\__)(_)(____/(_) (_)`\___/'  |
|   | |                ( )_) |                                                |
|   (_)                 \___/'                                                |
|                                                                             |
| General Bots Copyright (c) Pragmatismo.io. All rights reserved.             |
| Licensed under the AGPL-3.0.                                                |
|                                                                             |
| According to our dual licensing model, this program can be used either      |
| under the terms of the GNU Affero General Public License, version 3,        |
| or under a proprietary license.                                             |
|                                                                             |
| The texts of the GNU Affero General Public License with an additional       |
| permission and of our proprietary license can be found at and               |
| in the LICENSE file you have received along with this program.              |
|                                                                             |
| This program is distributed in the hope that it will be useful,             |
| but WITHOUT ANY WARRANTY, without even the implied warranty of              |
| MERCHANTABILITY or FITNESS FOR A PARTICULAR PURPOSE. See the                |
| GNU Affero General Public License for more details.                         |
|                                                                             |
| "General Bots" is a registered trademark of Pragmatismo.io.                 |
| The licensing of the program under the AGPLv3 does not imply a              |
| trademark license. Therefore any rights, title and interest in              |
| our trademarks remain entirely with us.                                     |
|                                                                             |
\*****************************************************************************/

/**
 * @fileoverview General Bots server core.
 */

'use strict';
import cliProgress from 'cli-progress';
import { DialogSet, TextPrompt } from 'botbuilder-dialogs';
import express from 'express';
import SwaggerClient from 'swagger-client';
import removeRoute from 'express-remove-route';
import AuthenticationContext from 'adal-node';
import wash from 'washyourmouthoutwithsoap';
import { FacebookAdapter } from 'botbuilder-adapter-facebook';
import path from 'path';
import mkdirp from 'mkdirp';
import Fs from 'fs';
import arrayBufferToBuffer from 'arraybuffer-to-buffer';

import {
  AutoSaveStateMiddleware,
  BotFrameworkAdapter,
  ConversationState,
  MemoryStorage,
  TurnContext,
  UserState
} from 'botbuilder';
import { AttachmentPrompt, ConfirmPrompt, OAuthPrompt, WaterfallDialog } from 'botbuilder-dialogs';
import {
  GBDialogStep,
  GBLog,
  GBMinInstance,
  IGBAdminService,
  IGBConversationalService,
  IGBCoreService,
  IGBInstance,
  IGBPackage
} from 'botlib';
import { CollectionUtil } from 'pragmatismo-io-framework';
import { MicrosoftAppCredentials } from 'botframework-connector';
import { GBServer } from '../../../src/app.js';
import { GBAdminService } from '../../admin.gbapp/services/GBAdminService.js';
import { GuaribasConversationMessage } from '../../analytics.gblib/models/index.js';
import { AnalyticsService } from '../../analytics.gblib/services/AnalyticsService.js';
import { GBVMService } from '../../basic.gblib/services/GBVMService.js';
import { AskDialogArgs } from '../../kb.gbapp/dialogs/AskDialog.js';
import { KBService } from '../../kb.gbapp/services/KBService.js';
import { SecService } from '../../security.gbapp/services/SecService.js';
import { WhatsappDirectLine } from '../../whatsapp.gblib/services/WhatsappDirectLine.js';
import { Messages } from '../strings.js';
import { GBConfigService } from './GBConfigService.js';
import { GBConversationalService } from './GBConversationalService.js';
import { GBDeployer } from './GBDeployer.js';
import urlJoin from 'url-join';
import { GoogleChatDirectLine } from '../../google-chat.gblib/services/GoogleChatDirectLine.js';
import { SystemKeywords } from '../../basic.gblib/services/SystemKeywords.js';
import * as nlp from 'node-nlp';
import Path from 'path';

/**
 * Minimal service layer for a bot and encapsulation of BOT Framework calls.
 */
export class GBMinService {
  /**
   * Default General Bots User Interface package.
   */
  private static uiPackage = 'default.gbui';

  /**
   * Main core service attached to this bot service.
   */
  public core: IGBCoreService;

  /**
   * Reference to conversation services like receive and prompt text.
   */
  public conversationalService: IGBConversationalService;

  /**
   * Conversational administration services like publishing packages.
   */
  public adminService: IGBAdminService;

  /**
   * Deployent of packages and publishing related services.
   */
  public deployer: GBDeployer;

  bar1;

  /**
   * Static initialization of minimal instance.
   */
  constructor(
    core: IGBCoreService,
    conversationalService: IGBConversationalService,
    adminService: IGBAdminService,
    deployer: GBDeployer
  ) {
    this.core = core;
    this.conversationalService = conversationalService;
    this.adminService = adminService;
    this.deployer = deployer;
  }

  /**
   * Constructs a new minimal instance for each bot.
   */
  public async buildMin(instances: IGBInstance[]) {
    // Servers default UI on root address '/' if web enabled.

    if (process.env.DISABLE_WEB !== 'true') {
      // SSR processing.

      const defaultOptions = {
        prerender: [],
        exclude: ['/api/', '/instances/', '/webhooks/'],
        useCache: true,
        cacheRefreshRate: 86400
      };
      // GBServer.globals.server.use(ssrForBots(defaultOptions));

      const url = GBServer.globals.wwwroot
        ? GBServer.globals.wwwroot
        : urlJoin(GBDeployer.deployFolder, GBMinService.uiPackage, 'build');

      // default.gbui access definition.

      GBServer.globals.server.use('/', express.static(url));

      // Servers the bot information object via HTTP so clients can get
      // instance information stored on server.

      GBServer.globals.server.get('/instances/:botId', this.handleGetInstanceForClient.bind(this));
    }
    // Calls mountBot event to all bots.
    let i = 1;

    if (instances.length > 1) {
      this.bar1 = new cliProgress.SingleBar(
        {
          format: '[{bar}] ({value}/{total}) Loading {botId} ...',
          barsize: 40,
          forceRedraw: true
        },
        cliProgress.Presets.rect
      );
      this.bar1.start(instances.length, i, { botId: 'Boot' });
    }

    const throttledPromiseAll = async promises => {
      const MAX_IN_PROCESS = 20;
      const results = new Array(promises.length);

      async function doBlock(startIndex) {
        // Shallow-copy a block of promises to work on
        const currBlock = promises.slice(startIndex, startIndex + MAX_IN_PROCESS);
        // Await the completion. If any fail, it will throw and that's good.
        const blockResults = await Promise.all(currBlock);
        // Assuming all succeeded, copy the results into the results array
        for (let ix = 0; ix < blockResults.length; ix++) {
          results[ix + startIndex] = blockResults[ix];
        }
      }

      for (let iBlock = 0; iBlock < promises.length; iBlock += MAX_IN_PROCESS) {
        await doBlock(iBlock);
      }
      return results;
    };

    await throttledPromiseAll(
      instances.map(
        (async instance => {
          try {
            await this['mountBot'](instance);

            if (this.bar1) {
              this.bar1.update(i++, { botId: instance.botId });
            }
          } catch (error) {
            GBLog.error(`Error mounting bot ${instance.botId}: ${error.message}\n${error.stack}`);
          }
        }).bind(this)
      )
    );
    if (this.bar1) {
      this.bar1.stop();
    }

    // // Loads schedules.
    // GBLog.info(`Preparing SET SCHEDULE dialog calls...`);

    // const service = new ScheduleServices();
    // await service.scheduleAll();

    GBLog.info(`All Bot instances loaded.`);
  }

  /**
   * Removes bot endpoint from web listeners and remove bot instance
   * from list of global server bot instances.
   */
  public async unmountBot(botId: string) {
    const url = `/api/messages/${botId}`;
    removeRoute(GBServer.globals.server, url);

    const uiUrl = `/${botId}`;
    removeRoute(GBServer.globals.server, uiUrl);

    GBServer.globals.minInstances = GBServer.globals.minInstances.filter(p => p.instance.botId !== botId);
  }

  /**
   * Mount the instance by creating an BOT Framework bot object,
   * serving bot endpoint in several URL like WhatsApp endpoint, .gbkb assets,
   * installing all BASIC artifacts from .gbdialog and OAuth2.
   */
  public async mountBot(instance: IGBInstance) {
    // Build bot adapter.

    const { min, adapter, conversationState } = await this.buildBotAdapter(
      instance,
      GBServer.globals.sysPackages,
      GBServer.globals.appPackages
    );

    // https://github.com/GeneralBots/BotServer/issues/286
    // min['groupCache'] = await KBService.getGroupReplies(instance.instanceId);

    GBServer.globals.minInstances.push(min);

    await this.deployer.deployPackage(min, 'packages/default.gbtheme');

    // Install per bot deployed packages.

    let packagePath = `work/${min.botId}.gbai/${min.botId}.gbdialog`;
    if (Fs.existsSync(packagePath)) {
      await this.deployer.deployPackage(min, packagePath);
    }
    packagePath = `work/${min.botId}.gbai/${min.botId}.gbapp`;
    if (Fs.existsSync(packagePath)) {
      await this.deployer.deployPackage(min, packagePath);
    }
    packagePath = `work/${min.botId}.gbai/${min.botId}.gbtheme`;
    if (Fs.existsSync(packagePath)) {
      await this.deployer.deployPackage(min, packagePath);
    }
    packagePath = `work/${min.botId}.gbai/${min.botId}.gblib`;
    if (Fs.existsSync(packagePath)) {
      await this.deployer.deployPackage(min, packagePath);
    }

    let dir = `work/${min.botId}.gbai/cache`;

    if (!Fs.existsSync(dir)) {
      mkdirp.sync(dir);
    }
    dir = `work/${min.botId}.gbai/profile`;
    if (!Fs.existsSync(dir)) {
      mkdirp.sync(dir);
    }
    dir = `work/${min.botId}.gbai/uploads`;
    if (!Fs.existsSync(dir)) {
      mkdirp.sync(dir);
    }

    // Loads Named Entity data for this bot.

    // https://github.com/GeneralBots/BotServer/issues/217
    // await KBService.RefreshNER(min);

    // Calls the loadBot context.activity for all packages.

    await this.invokeLoadBot(GBServer.globals.appPackages, GBServer.globals.sysPackages, min);

    // Serves individual URL for each bot conversational interface.

    const receiver = async (req, res) => {
      await this.receiver(req, res, conversationState, min, instance, GBServer.globals.appPackages);
    };
    const url = `/api/messages/${instance.botId}`;
    GBServer.globals.server.post(url, receiver);
    GBServer.globals.server.get(url, (req, res) => {
      if (req.query['hub.mode'] === 'subscribe') {
        if (req.query['hub.verify_token'] === process.env.FACEBOOK_VERIFY_TOKEN) {
          const val = req.query['hub.challenge'];
          res.send(val);
        } else {
          GBLog.error('Failed to verify endpoint.');
          res.send('OK');
        }
      }
      res.end();
    });
    GBLog.verbose(`GeneralBots(${instance.engineName}) listening on: ${url}.`);

    // Test code.
    if (process.env.TEST_MESSAGE) {
      GBLog.info(`Starting auto test with '${process.env.TEST_MESSAGE}'.`);

      const client = await new SwaggerClient({
        spec: JSON.parse(Fs.readFileSync('directline-3.0.json', 'utf8')),
        requestInterceptor: req => {
          req.headers['Authorization'] = `Bearer ${min.instance.webchatKey}`;
        }
      });

      const response = await client.apis.Conversations.Conversations_StartConversation();
      const conversationId = response.obj.conversationId;
      GBServer.globals.debugConversationId = conversationId;

      const steps = process.env.TEST_MESSAGE.split(';');
      const sleep = ms => {
        return new Promise(resolve => {
          setTimeout(resolve, ms);
        });
      };

      await CollectionUtil.asyncForEach(steps, async step => {
        client.apis.Conversations.Conversations_PostActivity({
          conversationId: conversationId,
          activity: {
            textFormat: 'plain',
            text: step,
            type: 'message',
            from: {
              id: 'test',
              name: 'test'
            }
          }
        });

        await sleep(5000);
      });
    }

    // Serves individual URL for each bot user interface.

    if (process.env.DISABLE_WEB !== 'true') {
      const uiUrl = `/${instance.botId}`;
      const uiUrlAlt = `/${instance.activationCode}`;
      GBServer.globals.server.use(
        uiUrl,
        express.static(urlJoin(GBDeployer.deployFolder, GBMinService.uiPackage, 'build'))
      );
      GBServer.globals.server.use(
        uiUrlAlt,
        express.static(urlJoin(GBDeployer.deployFolder, GBMinService.uiPackage, 'build'))
      );
      const domain = min.core.getParam(min.instance, 'Domain', null);
      if (domain) {
        GBServer.globals.server.use(
          domain,
          express.static(urlJoin(GBDeployer.deployFolder, GBMinService.uiPackage, 'build'))
        );
        GBLog.verbose(`Bot UI ${GBMinService.uiPackage} accessible at custom domain: ${domain}.`);
      }
      GBLog.verbose(`Bot UI ${GBMinService.uiPackage} accessible at: ${uiUrl} and ${uiUrlAlt}.`);
    }

    // Clients get redirected here in order to create an OAuth authorize url and redirect them to AAD.
    // There they will authenticate and give their consent to allow this app access to
    // some resource they own.

    this.handleOAuthRequests(GBServer.globals.server, min);

    // After consent is granted AAD redirects here.  The ADAL library
    // is invoked via the AuthenticationContext and retrieves an
    // access token that can be used to access the user owned resource.

    this.handleOAuthTokenRequests(GBServer.globals.server, min, instance);

    // Provides checking of instance health.

    this.createCheckHealthAddress(GBServer.globals.server, min, min.instance);

    GBDeployer.mountGBKBAssets(`${instance.botId}.gbkb`, instance.botId, `${instance.botId}.gbkb`);
  }

  public static isChatAPI(req: any, res: any) {
    if (!res) {
      return 'GeneralBots';
    }
    return req.body.phone_id ? 'maytapi' : 'chatapi';
  }

  /**
   * Creates a listener that can be used by external monitors to check
   * bot instance health.
   */
  private createCheckHealthAddress(server: any, min: GBMinInstance, instance: IGBInstance) {
    server.get(`/${min.instance.botId}/check`, async (req, res) => {
      try {
        // Performs the checking of WhatsApp API if enabled for this instance.

        if (min.whatsAppDirectLine != undefined && instance.whatsappServiceKey !== null) {
          if (!(await min.whatsAppDirectLine.check(min))) {
            const error = `WhatsApp API lost connection.`;
            GBLog.error(error);
            res.status(500).send(error);

            return;
          }
        }

        // GB is OK, so 200.

        res.status(200).send(`General Bot ${min.botId} is healthly.`);
      } catch (error) {
        // GB is not OK, 500 and detail the information on response content.

        GBLog.error(error);
        res.status(500).send(error.toString());
      }
    });
  }

  /**
   * Handle OAuth2 web service calls for token requests
   * on https://<gbhost>/<BotId>/token URL.
   */
  private handleOAuthTokenRequests(server: any, min: GBMinInstance, instance: IGBInstance) {
    server.get(`/${min.instance.botId}/token`, async (req, res) => {
      // Checks request state by reading AntiCSRFAttackState from GB Admin infrastructure.

      const state = await min.adminService.getValue(instance.instanceId, 'AntiCSRFAttackState');
      if (req.query.state !== state) {
        const msg = 'WARNING: state field was not provided as anti-CSRF token';
        GBLog.error(msg);
        throw new Error(msg);
      }
      const authenticationContext = new AuthenticationContext.AuthenticationContext(
        urlJoin(min.instance.authenticatorAuthorityHostUrl, min.instance.authenticatorTenant)
      );
      const resource = 'https://graph.microsoft.com';

      // Calls MSFT to get token.

      authenticationContext.acquireTokenWithAuthorizationCode(
        req.query.code,
        urlJoin(instance.botEndpoint, min.instance.botId, '/token'),
        resource,
        instance.marketplaceId,
        instance.marketplacePassword,
        async (err, token) => {
          if (err) {
            const msg = `handleOAuthTokenRequests: Error acquiring token: ${err}`;
            GBLog.error(msg);
            res.send(msg);
          } else {
            // Saves token to the database.

            await this.adminService.setValue(instance.instanceId, 'accessToken', token['accessToken']);
            await this.adminService.setValue(instance.instanceId, 'refreshToken', token['refreshToken']);
            await this.adminService.setValue(instance.instanceId, 'expiresOn', token['expiresOn'].toString());
            await this.adminService.setValue(instance.instanceId, 'AntiCSRFAttackState', null);

            // Inform the home for default .gbui after finishing token retrival.

            res.redirect(min.instance.botEndpoint);
          }
        }
      );
    });
  }

  /**
   * Handle OAuth2 web service calls for authorization requests
   * on https://<gbhost>/<BotId>/auth URL.
   */
  private handleOAuthRequests(server: any, min: GBMinInstance) {
    server.get(`/${min.instance.botId}/auth`, (req, res) => {
      let authorizationUrl = urlJoin(
        min.instance.authenticatorAuthorityHostUrl,
        min.instance.authenticatorTenant,
        '/oauth2/authorize'
      );
      authorizationUrl = `${authorizationUrl}?response_type=code&client_id=${
        min.instance.marketplaceId
      }&redirect_uri=${urlJoin(min.instance.botEndpoint, min.instance.botId, 'token')}`;
      GBLog.info(`HandleOAuthRequests: ${authorizationUrl}.`);
      res.redirect(authorizationUrl);
    });
  }

  /**
   * Returns the instance object to clients requesting bot info.
   */
  private async handleGetInstanceForClient(req: any, res: any) {
    // Translates the requested botId.

    let botId = req.params.botId;
    if (botId === '[default]' || botId === undefined) {
      botId = GBConfigService.get('BOT_ID');
    }

    GBLog.info(`Client requested instance for: ${botId}.`);

    // Loads by the botId itself or by the activationCode field.

    let instance = await this.core.loadInstanceByBotId(botId);
    if (instance === null) {
      instance = await this.core.loadInstanceByActivationCode(botId);
    }

    if (instance !== null) {
      // Gets the webchat token, speech token and theme.

      const webchatTokenContainer = await this.getWebchatToken(instance);
      const speechToken = instance.speechKey != undefined ? await this.getSTSToken(instance) : null;
      let theme = instance.theme;

      // Sends all information to the .gbui web client.

      if (!theme) {
        theme = `default.gbtheme`;
      }

      res.send(
        JSON.stringify({
          instanceId: instance.instanceId,
          botId: botId,
          theme: theme,
          webchatToken: webchatTokenContainer.token,
          speechToken: speechToken,
          conversationId: webchatTokenContainer.conversationId,
          authenticatorTenant: instance.authenticatorTenant,
          authenticatorClientId: instance.marketplaceId,
          paramLogoImageUrl: this.core.getParam(instance, 'Logo Image Url', null),
          paramLogoImageAlt: this.core.getParam(instance, 'Logo Image Alt', null),
          paramLogoImageWidth: this.core.getParam(instance, 'Logo Image Width', null),
          paramLogoImageHeight: this.core.getParam(instance, 'Logo Image Height', null),
          paramLogoImageType: this.core.getParam(instance, 'Logo Image Type', null)
        })
      );
    } else {
      const error = `Instance not found while retrieving from .gbui web client: ${botId}.`;
      res.sendStatus(error);
      GBLog.error(error);
    }
  }

  /**
   * Gets Webchat token from Bot Service.
   */
  private async getWebchatToken(instance: any) {
    const url = 'https://directline.botframework.com/v3/directline/tokens/generate';
    const options = {
      method: 'POST',
      headers: {
        Authorization: `Bearer ${instance.webchatKey}`
      }
    };

    try {
      const res = await fetch(url, options);

      return await res.json();
    } catch (error) {
      const msg = `[botId:${instance.botId}] Error calling Direct Line to generate a token for Web control: ${error}.`;

      return Promise.reject(new Error(msg));
    }
  }

  /**
   * Gets a Speech to Text / Text to Speech token from the provider.
   */
  private async getSTSToken(instance: any) {
    const options = {
      method: 'POST',
      headers: {
        'Ocp-Apim-Subscription-Key': instance.speechKey
      }
    };

    try {
      return await fetch(instance.speechEndpoint, options);
    } catch (error) {
      const msg = `Error calling Speech to Text client. Error is: ${error}.`;

      return Promise.reject(new Error(msg));
    }
  }

  /**
   * Builds the BOT Framework & GB infrastructures.
   */
  private async buildBotAdapter(instance: any, sysPackages: IGBPackage[], appPackages: IGBPackage[]) {
    // MSFT stuff.

    const adapter = new BotFrameworkAdapter({
      appId: instance.marketplaceId,
      appPassword: instance.marketplacePassword
    });
    const storage = new MemoryStorage();
    const conversationState = new ConversationState(storage);
    const userState = new UserState(storage);
    adapter.use(new AutoSaveStateMiddleware(conversationState, userState));
    MicrosoftAppCredentials.trustServiceUrl(
      'https://directline.botframework.com',
      new Date(new Date().setFullYear(new Date().getFullYear() + 10))
    );

    // The minimal bot is built here.

    const min = new GBMinInstance();
    min.botId = instance.botId;
    min.bot = adapter;
    min.userState = userState;
    min.core = this.core;
    min.conversationalService = this.conversationalService;
    min.adminService = this.adminService;
    min.deployService = this.deployer;
    min.kbService = new KBService(this.core.sequelize);
    min.instance = instance;
    min.cbMap = {};
    min.scriptMap = {};
    min.sandBoxMap = {};
    min['scheduleMap'] = {};
    min['conversationWelcomed'] = {};
    min['nerEngine'] = new nlp.NlpManager(); //   https://github.com/GeneralBots/BotServer/issues/217
    min.packages = sysPackages;
    min.appPackages = appPackages;

    if (GBServer.globals.minBoot === undefined) {
      GBServer.globals.minBoot = min;
    }

    if (min.instance.facebookWorkplaceVerifyToken) {
      min['fbAdapter'] = new FacebookAdapter({
        verify_token: min.instance.facebookWorkplaceVerifyToken,
        app_secret: min.instance.facebookWorkplaceAppSecret,
        access_token: min.instance.facebookWorkplaceAccessToken
      });
    }
    // https://github.com/GeneralBots/BotServer/issues/123
    // min.appPackages =  core.getPackagesByInstanceId(min.instance.instanceId);

    // Creates a hub of services available in .gbapps.

    await CollectionUtil.asyncForEach(min.appPackages, async (e: IGBPackage) => {
      let services: ConcatArray<never>;
      if ((services = await e.onExchangeData(min, 'getServices', null))) {
        min.gbappServices = { ...min.gbappServices, ...services };
      }
    });

    if (min.instance.googlePrivateKey) {
      min['googleDirectLine'] = new GoogleChatDirectLine(
        min,
        min.botId,
        min.instance.googleBotKey,
        min.instance.googleChatSubscriptionName,
        min.instance.googleChatApiKey,
        min.instance.googleClientEmail,
        min.instance.googlePrivateKey.replace(/\\n/gm, '\n'),
        min.instance.googleProjectId
      );
      await min['googleDirectLine'].setup(true);
    }

    const group = min.core.getParam<string>(min.instance, 'WhatsApp Group ID', null);

    WhatsappDirectLine.botGroups[min.botId] = group;

    // If there is WhatsApp configuration specified, initialize
    // infrastructure objects.

    if (min.instance.whatsappServiceKey) {
      min.whatsAppDirectLine = new WhatsappDirectLine(
        min,
        min.botId,
        min.instance.whatsappBotKey,
        min.instance.whatsappServiceKey,
        min.instance.whatsappServiceNumber,
        min.instance.whatsappServiceUrl,
        group
      );

      await min.whatsAppDirectLine.setup(true);
    } else {
      const minBoot = GBServer.globals.minBoot as any;
      if (minBoot.whatsappServiceKey) {
        min.whatsAppDirectLine = new WhatsappDirectLine(
          min,
          min.botId,
          min.instance.whatsappBotKey,
          minBoot.instance.whatsappServiceKey,
          minBoot.instance.whatsappServiceNumber,
          minBoot.instance.whatsappServiceUrl,
          group
        );
        await min.whatsAppDirectLine.setup(false);
      }
    }

    // Setups default BOT Framework dialogs.

    min.userProfile = conversationState.createProperty('userProfile');
    const dialogState = conversationState.createProperty('dialogState');

    min.dialogs = new DialogSet(dialogState);
    min.dialogs.add(new TextPrompt('textPrompt'));
    min.dialogs.add(new AttachmentPrompt('attachmentPrompt'));

    min.dialogs.add(new ConfirmPrompt('confirmPrompt'));
    if (process.env.ENABLE_AUTH) {
      min.dialogs.add(
        new OAuthPrompt('oAuthPrompt', {
          connectionName: 'OAuth2',
          text: 'Please sign in to General Bots.',
          title: 'Sign in',
          timeout: 300000
        })
      );
    }
    return { min, adapter, conversationState };
  }

  /**
   * Performs calling of loadBot event in all .gbapps.
   */
  private async invokeLoadBot(appPackages: IGBPackage[], sysPackages: IGBPackage[], min: GBMinInstance) {
    // Calls loadBot event in all .gbapp packages.

    await CollectionUtil.asyncForEach(sysPackages, async p => {
      p.sysPackages = sysPackages;
      if (p.getDialogs !== undefined) {
        const dialogs = await p.getDialogs(min);
        if (dialogs !== undefined) {
          dialogs.forEach(dialog => {
            min.dialogs.add(new WaterfallDialog(dialog.id, dialog.waterfall));
          });
        }
      }

      await p.loadBot(min);
    });

    // Adds all dialogs from .gbapps into global dialo list for this minimal instance.

    await CollectionUtil.asyncForEach(appPackages, async p => {
      p.sysPackages = sysPackages;
      await p.loadBot(min);
      if (p.getDialogs !== undefined) {
        const dialogs = await p.getDialogs(min);
        if (dialogs !== undefined) {
          dialogs.forEach(dialog => {
            min.dialogs.add(new WaterfallDialog(dialog.id, dialog.waterfall));
          });
        }
      }
    });
  }

  // https://github.com/GeneralBots/BotServer/issues/313
  public static userMobile(step) {
    let mobile = WhatsappDirectLine.mobiles[step.context.activity.conversation.id];

    if (!mobile && step) {
      return step.context.activity.from.id;
    }

    return mobile;
  }

  /**
   * BOT Framework web service hook method.
   */
  private async receiver(
    req: any,
    res: any,
    conversationState: ConversationState,
    min: GBMinInstance,
    instance: any,
    appPackages: any[]
  ) {
    // Uses standard or Facebook Adapter.

    let adapter = min.bot;
    if (req.body.object) {
      req['rawBody'] = JSON.stringify(req.body);
      adapter = min['fbAdapter'];
    }

    // Default activity processing and handler.

    await adapter['processActivity'](req, res, async context => {
      // Handle activity text issues.

      if (!context.activity.text) {
        context.activity.text = '';
      }
      context.activity.text = context.activity.text.replace(/\@General Bots Online /gi, '');

      // Get loaded user state

      const step = await min.dialogs.createContext(context);
      step.context.activity.locale = 'pt-BR';
      let firstTime = false;

      const member = context.activity.from;
      const sec = new SecService();
      const user = await sec.ensureUser(instance.instanceId, member.id, member.name, '', 'web', member.name, null);
      const userId = user.userId;
      const params = user.params ? JSON.parse(user.params) : {};

      try {
        const conversationReference = JSON.stringify(TurnContext.getConversationReference(context.activity));

        // First time processing.

        if (!params.loaded) {
          if (step.context.activity.channelId !== 'msteams') {
            await min.conversationalService.sendEvent(min, step, 'loadInstance', {});
          }

          // Default params.

          await sec.setParam(userId, 'loaded', true);
          await sec.setParam(userId, 'subjects', '[]');
          await sec.setParam(userId, 'cb', null);
          await sec.setParam(userId, 'welcomed', 'false');
          await sec.setParam(userId, 'maxLines', 100);
          await sec.setParam(userId, 'translatorOn', true);
          await sec.setParam(userId, 'wholeWord', true);
          await sec.setParam(userId, 'theme', 'white');
          await sec.setParam(userId, 'maxColumns', 40);

          firstTime = true;

          // This same event is dispatched either to all participants
          // including the bot, that is filtered bellow.

          if (context.activity.from.id !== min.botId) {
            // Creates a new row in user table if it does not exists.

            // Stores conversation associated to the user to group each message.

            const analytics = new AnalyticsService();
            const conversation = await analytics.createConversation(user);
          }

          await sec.updateConversationReferenceById(userId, conversationReference);

          if (step.context.activity.channelId !== 'msteams') {
            const service = new KBService(min.core.sequelize);
            const data = await service.getFaqBySubjectArray(instance.instanceId, 'faq', undefined);
            await min.conversationalService.sendEvent(min, step, 'play', {
              playerType: 'bullet',
              data: data.slice(0, 10)
            });
          }

          // Saves session user (persisted GuaribasUser is inside).

          await min.userProfile.set(step.context, user);
        }

        // Required for MSTEAMS handling of persisted conversations.

        if (step.context.activity.channelId === 'msteams') {
          if (step.context.activity.attachments && step.context.activity.attachments.length > 1) {
            const file = context.activity.attachments[0];
            const credentials = new MicrosoftAppCredentials(
              min.instance.marketplaceId,
              min.instance.marketplacePassword
            );
            const botToken = await credentials.getToken();
            const headers = { Authorization: `Bearer ${botToken}` };
            const t = new SystemKeywords(null, null, null, null);
            const data = await t.getByHttp({
              pid: 0,
              url: file.contentUrl,
              headers,
              username: null,
              ps: null,
              qs: null
            });
            const folder = `work/${min.instance.botId}.gbai/cache`;
            const filename = `${GBAdminService.generateUuid()}.png`;

            Fs.writeFileSync(path.join(folder, filename), data);
            step.context.activity.text = urlJoin(
              GBServer.globals.publicAddress,
              `${min.instance.botId}`,
              'cache',
              filename
            );
          }

          if (!(await sec.getParam(user, 'welcomed'))) {
            const startDialog = min.core.getParam(min.instance, 'Start Dialog', null);
            if (startDialog) {
              await sec.setParam(userId, 'welcomed', 'true');
              GBLog.info(`Auto start (teams) dialog is now being called: ${startDialog} for ${min.instance.botId}...`);
              await GBVMService.callVM(startDialog.toLowerCase(), min, step, this.deployer, false);
            }
          }
        }

        // Required for F0 handling of persisted conversations.

        GBLog.info(
          `Input> ${context.activity.text} (type: ${context.activity.type}, name: ${context.activity.name}, channelId: ${context.activity.channelId})`
        );

        // Answer to specific BOT Framework event conversationUpdate to auto start dialogs.
        // Skips if the bot is talking.
        const startDialog = min.core.getParam(min.instance, 'Start Dialog', null);

        if (context.activity.type === 'installationUpdate') {
          GBLog.info(`Bot installed on Teams.`);
        } else if (context.activity.type === 'conversationUpdate' && context.activity.membersAdded.length > 0) {
          // Check if a bot or a human participant is being added to the conversation.

          const member = context.activity.membersAdded[0];
          if (context.activity.membersAdded[0].id === context.activity.recipient.id) {
            GBLog.info(`Bot added to conversation, starting chat...`);

            // Calls onNewSession event on each .gbapp package.

            await CollectionUtil.asyncForEach(appPackages, async e => {
              await e.onNewSession(min, step);
            });

            // Auto starts dialogs if any is specified.

            if (!startDialog && !(await sec.getParam(user, 'welcomed'))) {
              // Otherwise, calls / (root) to default welcome users.

              await step.beginDialog('/');
            } else {
              if (
                !GBMinService.userMobile(step) &&
                !min['conversationWelcomed'][step.context.activity.conversation.id]
              ) {
                min['conversationWelcomed'][step.context.activity.conversation.id] = true;

                GBLog.info(
                  `Auto start (web 1) dialog is now being called: ${startDialog} for ${min.instance.instanceId}...`
                );
                await GBVMService.callVM(startDialog.toLowerCase(), min, step, this.deployer, false);
              }
            }
          } else {
            GBLog.info(`Person added to conversation: ${member.name}`);

            if (GBMinService.userMobile(step)) {
              if (
                startDialog &&
                !min['conversationWelcomed'][step.context.activity.conversation.id] &&
                !step.context.activity['group']
              ) {
                await sec.setParam(userId, 'welcomed', 'true');
                min['conversationWelcomed'][step.context.activity.conversation.id] = true;
                await min.userProfile.set(step.context, user);
                GBLog.info(
                  `Auto start (whatsapp) dialog is now being called: ${startDialog} for ${min.instance.instanceId}...`
                );
                await GBVMService.callVM(startDialog.toLowerCase(), min, step, this.deployer, false);
              }
            }
          }
        } else if (context.activity.type === 'message') {
          // Processes messages activities.

          await this.processMessageActivity(context, min, step);
        } else if (context.activity.type === 'event') {
          // Processes events activities.

          await this.processEventActivity(min, user, context, step);
        }

        // Saves conversation state for later use.

        await conversationState.saveChanges(context, true);
      } catch (error) {
        const msg = `ERROR: ${error.message} ${error.stack ? error.stack : ''}`;
        GBLog.error(msg);

        await min.conversationalService.sendText(
          min,
          step,
          Messages[step.context.activity.locale].very_sorry_about_error
        );

        await step.beginDialog('/ask', { isReturning: true });
      }
    });
  }

  /**
   * Called to handle all event sent by .gbui clients.
   */
  private async processEventActivity(min, user, context, step: GBDialogStep) {
    if (context.activity.name === 'whoAmI') {
      await step.beginDialog('/whoAmI');
    } else if (context.activity.name === 'showSubjects') {
      await step.beginDialog('/menu', undefined);
    } else if (context.activity.name === 'giveFeedback') {
      await step.beginDialog('/feedback', {
        fromMenu: true
      });
    } else if (context.activity.name === 'showFAQ') {
      await step.beginDialog('/faq');
    } else if (context.activity.name === 'answerEvent') {
      await step.beginDialog('/answerEvent', <AskDialogArgs>{
        questionId: context.activity.data,
        fromFaq: true
      });
    } else if (context.activity.name === 'quality') {
      await step.beginDialog('/quality', {
        score: context.activity.data
      });
    } else if (context.activity.name === 'startGB') {
      const startDialog = min.core.getParam(min.instance, 'Start Dialog', null);
      if (startDialog && !min['conversationWelcomed'][step.context.activity.conversation.id]) {
        user.welcomed = true;
        GBLog.info(`Auto start (web 2) dialog is now being called: ${startDialog} for ${min.instance.instanceId}...`);
        await GBVMService.callVM(startDialog.toLowerCase(), min, step, this.deployer, false);
      }
    } else if (context.activity.name === 'updateToken') {
      const token = context.activity.data;
      await step.beginDialog('/adminUpdateToken', { token: token });
    } else {
      await step.continueDialog();
    }
  }

  private static async downloadAttachmentAndWrite(attachment) {
    const url = attachment.contentUrl;
    // TODO: https://github.com/GeneralBots/BotServer/issues/195 - '${botId}','uploads');
    const localFolder = Path.join('work');
<<<<<<< HEAD
    const localFileName = Path.join(localFolder, `${this['min'].botId}.gbai`, 'uploads', attachment.name);

    let res;
    if (url.startsWith('data:')) {
      var regex = /^data:.+\/(.+);base64,(.*)$/;
      var matches = url.match(regex);
      var ext = matches[1];
      var data = matches[2];
      res = Buffer.from(data, 'base64');
    } else {
      // arraybuffer is necessary for images
      const options = {
        method: 'GET',
        encoding: 'binary'
      };
      res = await fetch(url, options);
      const buffer = arrayBufferToBuffer(await res.arrayBuffer());
      Fs.writeFileSync(localFileName, buffer);
=======
    const localFileName = Path.join(localFolder, this['botId'], 'uploads', attachment.name);

    try {
      let response;
      if (url.startsWith('data:')) {
        var regex = /^data:.+\/(.+);base64,(.*)$/;
        var matches = url.match(regex);
        var ext = matches[1];
        var data = matches[2];
        response = Buffer.from(data, 'base64');
      } else {
        // arraybuffer is necessary for images
        const options = {
          method: 'GET',
          encoding: 'binary'
        };
        response = await fetch(url, options);
      }

      Fs.writeFile(localFileName, response, fsError => {
        if (fsError) {
          throw fsError;
        }
      });
    } catch (error) {
      console.error(error);
      return undefined;
>>>>>>> ceded7fd
    }

    // If no error was thrown while writing to disk,return the attachment's name
    // and localFilePath for the response back to the user.
    return {
      fileName: attachment.name,
      localPath: localFileName
    };
  }

  /**
   *
   * Checks for global exit kewywords cancelling any active dialogs.
   *
   * */

  public static isGlobalQuitUtterance(locale, utterance) {
    return utterance.match(Messages.global_quit);
  }

  /**
   * Called to handle all text messages sent and received by the bot.
   */
  private async processMessageActivity(context, min: GBMinInstance, step: GBDialogStep) {
    const sec = new SecService();

    if (!context.activity.text) {
      context.activity.text = '';
    }

    // Removes <at>Bot Id</at> from MS Teams.

    context.activity.text = context.activity.text.replace(/\<at\>.*\<\/at\>\s/gi, '');

    let data = { query: context.activity.text };
    await CollectionUtil.asyncForEach(min.appPackages, async (e: IGBPackage) => {
      await e.onExchangeData(min, 'handleRawInput', data);
    });
    context.activity.text = data.query;

    // Additional clean up.

    context.activity.text = context.activity.text.trim();

    const member = context.activity.from;

    let user = await sec.ensureUser(min.instance.instanceId, member.id, member.name, '', 'web', member.name, null);
    const userId = user.userId;
    const params = user.params ? JSON.parse(user.params) : {};

    let message: GuaribasConversationMessage;
    if (process.env.PRIVACY_STORE_MESSAGES === 'true') {
      // Adds message to the analytics layer.

      const analytics = new AnalyticsService();

      if (user) {
        let conversation;
        if (!user.conversationId) {
          conversation = await analytics.createConversation(user);
          user.conversationId = conversation.Id;
        }

        message = await analytics.createMessage(
          min.instance.instanceId,
          user.conversationId,
          userId,
          context.activity.text
        );
      }
    }

    // Prepare Promises to download each attachment and then execute each Promise.

<<<<<<< HEAD
    const promises = step.context.activity.attachments.map(
      GBMinService.downloadAttachmentAndWrite.bind({ min, user, params })
    );
    const successfulSaves = await Promise.all(promises);
    async function replyForReceivedAttachments(localAttachmentData) {
      if (localAttachmentData) {
        // Because the TurnContext was bound to this function,the bot can call
        // `TurnContext.sendActivity` via `this.sendActivity`;
        await this.sendActivity(`Upload OK.`);
      } else {
        await this.sendActivity('Error uploading file. Please,start again.');
      }
    }
    // Prepare Promises to reply to the user with information about saved attachments.
    // The current TurnContext is bound so `replyForReceivedAttachments` can also send replies.
    const replyPromises = successfulSaves.map(replyForReceivedAttachments.bind(step.context));
    await Promise.all(replyPromises);
    if (successfulSaves.length > 0) {
      const result = {
        data: Fs.readFileSync(successfulSaves[0]['localPath']),
        filename: successfulSaves[0]['fileName']
      };

      if (min.cbMap[userId] && min.cbMap[userId].promise == '!GBHEAR') {
        min.cbMap[userId].promise = result;
=======
      const promises = step.context.activity.attachments.map(
        GBMinService.downloadAttachmentAndWrite.bind({ min, user, params })
      );
      const successfulSaves = await Promise.all(promises);
      async function replyForReceivedAttachments(localAttachmentData) {
        if (localAttachmentData) {
          // Because the TurnContext was bound to this function,the bot can call
          // `TurnContext.sendActivity` via `this.sendActivity`;
          await this.sendActivity(`Upload OK.`);
        } else {
          await this.sendActivity('Error uploading file. Please,start again.');
        }
      }
      // Prepare Promises to reply to the user with information about saved attachments.
      // The current TurnContext is bound so `replyForReceivedAttachments` can also send replies.
      const replyPromises = successfulSaves.map(replyForReceivedAttachments.bind(step.context));
      await Promise.all(replyPromises);
      if (successfulSaves.length) {
        const result = {
          data: Fs.readFileSync(successfulSaves[0]['localPath']),
          filename: successfulSaves[0]['fileName']
        };

        if (min.cbMap[userId] && min.cbMap[userId].promise == '!GBHEAR') {
          min.cbMap[userId].promise = result;
        }

>>>>>>> ceded7fd
      }
    }

    // Files in .gbdialog can be called directly by typing its name normalized into JS .

    const isVMCall = Object.keys(min.scriptMap).find(key => min.scriptMap[key] === context.activity.text) !== undefined;
    if (isVMCall) {
      await GBVMService.callVM(context.activity.text, min, step, this.deployer, false);
    } else if (context.activity.text.charAt(0) === '/') {
      const text = context.activity.text;
      const parts = text.split(' ');
      const cmdOrDialogName = parts[0];
      parts.splice(0, 1);
      const args = parts.join(' ');
      if (cmdOrDialogName === '/start') {
        // Reset user.

        const user = await min.userProfile.get(context, {});
        await min.conversationalService.sendEvent(min, step, 'loadInstance', {});
        user.loaded = false;
        await min.userProfile.set(step.context, user);
      } else if (cmdOrDialogName === '/call') {
        await GBVMService.callVM(args, min, step, this.deployer, false);
      } else if (cmdOrDialogName === '/callsch') {
        await GBVMService.callVM(args, min, null, null, false);
      } else if (cmdOrDialogName === '/calldbg') {
        await GBVMService.callVM(args, min, step, this.deployer, true);
      } else {
        await step.beginDialog(cmdOrDialogName, { args: args });
      }
    } else if (GBMinService.isGlobalQuitUtterance(step.context.activity.locale, context.activity.text)) {
      await step.cancelAllDialogs();
      await min.conversationalService.sendText(min, step, Messages[step.context.activity.locale].canceled);
    } else if (context.activity.text === 'admin') {
      await step.beginDialog('/admin');
    } else if (context.activity.text.startsWith('{"title"')) {
      await step.beginDialog('/menu', JSON.parse(context.activity.text));
    } else if (
      !(await this.deployer.getStoragePackageByName(min.instance.instanceId, `${min.instance.botId}.gbkb`)) &&
      process.env.GBKB_ENABLE_AUTO_PUBLISH === 'true'
    ) {
      await min.conversationalService.sendText(
        min,
        step,
        `Oi, ainda não possuo pacotes de conhecimento publicados. Por favor, aguarde alguns segundos enquanto eu auto-publico alguns pacotes.`
      );
      await step.beginDialog('/publish', { confirm: true, firstTime: true });
    } else {
      // Removes unwanted chars in input text.

      let text = context.activity.text;
      const originalText = text;
      text = text.replace(/<([^>]+?)([^>]*?)>(.*?)<\/\1>/gi, '');

      // Saves special words (keep text) in tokens to prevent it from
      // spell checking and translation.

      const keepText: string = min.core.getParam(min.instance, 'Keep Text', '');
      let keepTextList = [];
      if (keepTextList) {
        keepTextList = keepTextList.concat(keepText.split(';'));
      }
      const replacements = [];
      await CollectionUtil.asyncForEach(min.appPackages, async (e: IGBPackage) => {
        const result = await e.onExchangeData(min, 'getKeepText', {});
        if (result) {
          keepTextList = keepTextList.concat(result);
        }
      });

      const getNormalizedRegExp = value => {
        var chars = [
          { letter: 'a', reg: '[aáàãäâ]' },
          { letter: 'e', reg: '[eéèëê]' },
          { letter: 'i', reg: '[iíìïî]' },
          { letter: 'o', reg: '[oóòõöô]' },
          { letter: 'u', reg: '[uúùüû]' },
          { letter: 'c', reg: '[cç]' }
        ];

        for (var i in chars) {
          value = value.replace(new RegExp(chars[i].letter, 'gi'), chars[i].reg);
        }
        return value;
      };

      let textProcessed = text;
      if (keepTextList) {
        keepTextList = keepTextList.filter(p => p.trim() !== '');
        let i = 0;
        await CollectionUtil.asyncForEach(keepTextList, item => {
          const it = GBConversationalService.removeDiacritics(item);
          const noAccentText = GBConversationalService.removeDiacritics(textProcessed);

          if (noAccentText.toLowerCase().indexOf(it.toLowerCase()) != -1) {
            const replacementToken = 'X' + GBAdminService.getNumberIdentifier().substr(0, 4);
            replacements[i] = { text: item, replacementToken: replacementToken };
            i++;
            textProcessed = textProcessed.replace(
              new RegExp(`\\b${getNormalizedRegExp(it.trim())}\\b`, 'gi'),
              `${replacementToken}`
            );
          }
        });
      }

      // Spells check the input text before translating,
      // keeping fixed tokens as specified in Config.

      text = await min.conversationalService.spellCheck(min, textProcessed);

      // Detects user typed language and updates their locale profile if applies.

      let locale = min.core.getParam<string>(
        min.instance,
        'Default User Language',
        GBConfigService.get('DEFAULT_USER_LANGUAGE')
      );
      const detectLanguage =
        min.core.getParam<boolean>(
          min.instance,
          'Language Detector',
          GBConfigService.getBoolean('LANGUAGE_DETECTOR')
        ) === 'true';
      locale = user.locale;
      if (text != '' && detectLanguage && !locale) {
        locale = await min.conversationalService.getLanguage(min, text);
        if (user.locale != locale) {
          user = await sec.updateUserLocale(user.userId, locale);
        }
      }

      // Checks for bad words on input text.

      const hasBadWord = wash.check(locale, context.activity.text);
      if (hasBadWord) {
        return await step.beginDialog('/pleaseNoBadWords');
      }

      // Translates text into content language, keeping
      // reserved tokens specified in Config.

      const contentLocale = min.core.getParam<string>(
        min.instance,
        'Default Content Language',
        GBConfigService.get('DEFAULT_CONTENT_LANGUAGE')
      );
      text = await min.conversationalService.translate(min, text, contentLocale);
      GBLog.verbose(`Translated text (processMessageActivity): ${text}.`);

      // Restores all token text back after spell checking and translation.

      if (keepTextList) {
        let i = 0;
        await CollectionUtil.asyncForEach(replacements, item => {
          i++;
          text = text.replace(new RegExp(`${item.replacementToken}`, 'gi'), item.text);
        });
      }
      step.context.activity['text'] = text;
      step.context.activity['originalText'] = originalText;

      GBLog.info(`Text>: ${text}.`);

      if (user.agentMode === 'self') {
        const manualUser = await sec.getUserFromAgentSystemId(user.userSystemId);

        GBLog.info(`HUMAN AGENT (${user.userId}) TO USER ${manualUser.userSystemId}: ${text}`);

        const cmd = 'SEND FILE ';
        if (text.startsWith(cmd)) {
          const filename = text.substr(cmd.length);
          const message = await min.kbService.getAnswerTextByMediaName(min.instance.instanceId, filename);

          if (message === null) {
            GBLog.error(
              `File ${filename} not found in any .gbkb published. Check the name or publish again the associated .gbkb.`
            );
          } else {
            await min.conversationalService.sendMarkdownToMobile(min, null, manualUser.userSystemId, message);
          }
        } else {
          await min.whatsAppDirectLine.sendToDeviceEx(
            manualUser.userSystemId,
            `${manualUser.agentSystemId}: ${text}`,
            locale,
            step.context.activity.conversation.id
          );
        }
      } else {
        if (min.cbMap[userId] && min.cbMap[userId].promise == '!GBHEAR') {
          min.cbMap[userId].promise = text;
        }

        // If there is a dialog in course, continue to the next step.
        else if (step.activeDialog !== undefined) {
          await step.continueDialog();
        } else {
          const startDialog = user.hearOnDialog
            ? user.hearOnDialog
            : min.core.getParam(min.instance, 'Start Dialog', null);

          if (text !== startDialog) {
            let nextDialog = null;
            let data = {
              query: text,
              step: step,
              notTranslatedQuery: originalText,
              message: message ? message['dataValues'] : null,
              user: user ? user.dataValues : null
            };
            await CollectionUtil.asyncForEach(min.appPackages, async (e: IGBPackage) => {
              if (!nextDialog) {
                nextDialog = await e.onExchangeData(min, 'handleAnswer', data);
              }
            });
            data.step = null;
            GBLog.info(`/answer being called from processMessageActivity (nextDialog=${nextDialog}).`);
            await step.beginDialog(nextDialog ? nextDialog : '/answer', {
              data: data,
              query: text,
              user: user ? user.dataValues : null,
              message: message
            });
          }
        }
      }
    }
  }
}<|MERGE_RESOLUTION|>--- conflicted
+++ resolved
@@ -828,6 +828,7 @@
 
       // Get loaded user state
 
+      const member = context.activity.from;
       const step = await min.dialogs.createContext(context);
       step.context.activity.locale = 'pt-BR';
       let firstTime = false;
@@ -1063,10 +1064,9 @@
 
   private static async downloadAttachmentAndWrite(attachment) {
     const url = attachment.contentUrl;
-    // TODO: https://github.com/GeneralBots/BotServer/issues/195 - '${botId}','uploads');
+    // https://github.com/GeneralBots/BotServer/issues/195 - '${botId}','uploads');
     const localFolder = Path.join('work');
-<<<<<<< HEAD
-    const localFileName = Path.join(localFolder, `${this['min'].botId}.gbai`, 'uploads', attachment.name);
+    const localFileName = Path.join(localFolder, this['botId'],'uploads', attachment.name);
 
     let res;
     if (url.startsWith('data:')) {
@@ -1084,35 +1084,6 @@
       res = await fetch(url, options);
       const buffer = arrayBufferToBuffer(await res.arrayBuffer());
       Fs.writeFileSync(localFileName, buffer);
-=======
-    const localFileName = Path.join(localFolder, this['botId'], 'uploads', attachment.name);
-
-    try {
-      let response;
-      if (url.startsWith('data:')) {
-        var regex = /^data:.+\/(.+);base64,(.*)$/;
-        var matches = url.match(regex);
-        var ext = matches[1];
-        var data = matches[2];
-        response = Buffer.from(data, 'base64');
-      } else {
-        // arraybuffer is necessary for images
-        const options = {
-          method: 'GET',
-          encoding: 'binary'
-        };
-        response = await fetch(url, options);
-      }
-
-      Fs.writeFile(localFileName, response, fsError => {
-        if (fsError) {
-          throw fsError;
-        }
-      });
-    } catch (error) {
-      console.error(error);
-      return undefined;
->>>>>>> ceded7fd
     }
 
     // If no error was thrown while writing to disk,return the attachment's name
@@ -1157,29 +1128,21 @@
 
     context.activity.text = context.activity.text.trim();
 
-    const member = context.activity.from;
-
-    let user = await sec.ensureUser(min.instance.instanceId, member.id, member.name, '', 'web', member.name, null);
-    const userId = user.userId;
-    const params = user.params ? JSON.parse(user.params) : {};
-
+    const user = await min.userProfile.get(context, {});
     let message: GuaribasConversationMessage;
     if (process.env.PRIVACY_STORE_MESSAGES === 'true') {
       // Adds message to the analytics layer.
 
       const analytics = new AnalyticsService();
-
       if (user) {
-        let conversation;
-        if (!user.conversationId) {
-          conversation = await analytics.createConversation(user);
-          user.conversationId = conversation.Id;
+        if (!user.conversation) {
+          user.conversation = await analytics.createConversation(user.systemUser);
         }
 
         message = await analytics.createMessage(
           min.instance.instanceId,
-          user.conversationId,
-          userId,
+          user.conversation,
+          user.systemUser.userId,
           context.activity.text
         );
       }
@@ -1187,7 +1150,6 @@
 
     // Prepare Promises to download each attachment and then execute each Promise.
 
-<<<<<<< HEAD
     const promises = step.context.activity.attachments.map(
       GBMinService.downloadAttachmentAndWrite.bind({ min, user, params })
     );
@@ -1213,35 +1175,6 @@
 
       if (min.cbMap[userId] && min.cbMap[userId].promise == '!GBHEAR') {
         min.cbMap[userId].promise = result;
-=======
-      const promises = step.context.activity.attachments.map(
-        GBMinService.downloadAttachmentAndWrite.bind({ min, user, params })
-      );
-      const successfulSaves = await Promise.all(promises);
-      async function replyForReceivedAttachments(localAttachmentData) {
-        if (localAttachmentData) {
-          // Because the TurnContext was bound to this function,the bot can call
-          // `TurnContext.sendActivity` via `this.sendActivity`;
-          await this.sendActivity(`Upload OK.`);
-        } else {
-          await this.sendActivity('Error uploading file. Please,start again.');
-        }
-      }
-      // Prepare Promises to reply to the user with information about saved attachments.
-      // The current TurnContext is bound so `replyForReceivedAttachments` can also send replies.
-      const replyPromises = successfulSaves.map(replyForReceivedAttachments.bind(step.context));
-      await Promise.all(replyPromises);
-      if (successfulSaves.length) {
-        const result = {
-          data: Fs.readFileSync(successfulSaves[0]['localPath']),
-          filename: successfulSaves[0]['fileName']
-        };
-
-        if (min.cbMap[userId] && min.cbMap[userId].promise == '!GBHEAR') {
-          min.cbMap[userId].promise = result;
-        }
-
->>>>>>> ceded7fd
       }
     }
 
@@ -1366,11 +1299,13 @@
           'Language Detector',
           GBConfigService.getBoolean('LANGUAGE_DETECTOR')
         ) === 'true';
-      locale = user.locale;
+      const systemUser = user.systemUser;
+      locale = systemUser.locale;
       if (text != '' && detectLanguage && !locale) {
         locale = await min.conversationalService.getLanguage(min, text);
-        if (user.locale != locale) {
-          user = await sec.updateUserLocale(user.userId, locale);
+        if (systemUser.locale != locale) {
+          user.systemUser = await sec.updateUserLocale(systemUser.userId, locale);
+          await min.userProfile.set(step.context, user);
         }
       }
 
@@ -1406,10 +1341,10 @@
 
       GBLog.info(`Text>: ${text}.`);
 
-      if (user.agentMode === 'self') {
-        const manualUser = await sec.getUserFromAgentSystemId(user.userSystemId);
-
-        GBLog.info(`HUMAN AGENT (${user.userId}) TO USER ${manualUser.userSystemId}: ${text}`);
+      if (user.systemUser.agentMode === 'self') {
+        const manualUser = await sec.getUserFromAgentSystemId(user.systemUser.userSystemId);
+
+        GBLog.info(`HUMAN AGENT (${user.systemUser.userSystemId}) TO USER ${manualUser.userSystemId}: ${text}`);
 
         const cmd = 'SEND FILE ';
         if (text.startsWith(cmd)) {
@@ -1432,8 +1367,8 @@
           );
         }
       } else {
-        if (min.cbMap[userId] && min.cbMap[userId].promise == '!GBHEAR') {
-          min.cbMap[userId].promise = text;
+        if (min.cbMap[user.systemUser.userId] && min.cbMap[user.systemUser.userId].promise == '!GBHEAR') {
+          min.cbMap[user.systemUser.userId].promise = text;
         }
 
         // If there is a dialog in course, continue to the next step.
