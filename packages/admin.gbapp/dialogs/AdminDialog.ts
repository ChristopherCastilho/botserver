/*****************************************************************************\
|                                               ( )_  _                       |
|    _ _    _ __   _ _    __    ___ ___     _ _ | ,_)(_)  ___   ___     _     |
|   ( '_`\ ( '__)/'_` ) /'_ `\/' _ ` _ `\ /'_` )| |  | |/',__)/' _ `\ /'_`\   |
|   | (_) )| |  ( (_| |( (_) || ( ) ( ) |( (_| || |_ | |\__, \| ( ) |( (_) )  |
|   | ,__/'(_)  `\__,_)`\__  |(_) (_) (_)`\__,_)`\__)(_)(____/(_) (_)`\___/'  |
|   | |                ( )_) |                                                |
|   (_)                 \___/'                                                |
|                                                                             |
| General Bots Copyright (c) Pragmatismo.io. All rights reserved.             |
| Licensed under the AGPL-3.0.                                                |
|                                                                             |
| According to our dual licensing model, this program can be used either      |
| under the terms of the GNU Affero General Public License, version 3,        |
| or under a proprietary license.                                             |
|                                                                             |
| The texts of the GNU Affero General Public License with an additional       |
| permission and of our proprietary license can be found at and               |
| in the LICENSE file you have received along with this program.              |
|                                                                             |
| This program is distributed in the hope that it will be useful,             |
| but WITHOUT ANY WARRANTY without even the implied warranty of               |
| MERCHANTABILITY or FITNESS FOR A PARTICULAR PURPOSE. See the                |
| GNU Affero General Public License for more details.                         |
|                                                                             |
| "General Bots" is a registered trademark of Pragmatismo.io.                 |
| The licensing of the program under the AGPLv3 does not imply a              |
| trademark license. Therefore any rights, title and interest in              |
| our trademarks remain entirely with us.                                     |
|                                                                             |
\*****************************************************************************/

/**
 * @fileoverview General Bots server core.
 */

'use strict';

const UrlJoin = require('url-join');
import { BotAdapter } from 'botbuilder';
import { WaterfallDialog } from 'botbuilder-dialogs';
import { GBMinInstance } from 'botlib';
import { IGBDialog } from 'botlib';
import { GBConfigService } from '../../core.gbapp/services/GBConfigService';
import { GBDeployer } from '../../core.gbapp/services/GBDeployer';
import { GBImporter } from '../../core.gbapp/services/GBImporterService';
import { GBAdminService } from '../services/GBAdminService';
import { Messages } from '../strings';

/**
 * Dialogs for administration tasks.
 */
export class AdminDialog extends IGBDialog {
  public static async createFarmCommand(text: any, min: GBMinInstance) {}

  public static async undeployPackageCommand(text: any, min: GBMinInstance) {
    const packageName = text.split(' ')[1];
    const importer = new GBImporter(min.core);
    const deployer = new GBDeployer(min.core, importer);
    await deployer.undeployPackageFromLocalPath(min.instance, UrlJoin('packages', packageName));
  }

  public static async deployPackageCommand(min: GBMinInstance, text: string, deployer: GBDeployer) {
    const packageName = text.split(' ')[1];
    const additionalPath = GBConfigService.get('ADDITIONAL_DEPLOY_PATH');
    await deployer.deployPackageFromLocalPath(min, UrlJoin(additionalPath, packageName));
  }

  public static async rebuildIndexPackageCommand(min: GBMinInstance, text: string, deployer: GBDeployer) {
    await deployer.rebuildIndex(min.instance);
  }

<<<<<<< HEAD
  public static async   addConnectionCommand(text: any, min: GBMinInstance) {
=======
  public static async   addConnectionCommand(min: GBMinInstance, text: any) {
>>>>>>> 02ed0850
    const packageName = text.split(' ')[1];
    const importer = new GBImporter(min.core);
    const admin = new GBAdminService(min.core);
    // TODO: await admin.addConnection
  }


  /**
   * Setup dialogs flows and define services call.
   *
   * @param bot The bot adapter.
   * @param min The minimal bot instance data.
   */
  public static setup(bot: BotAdapter, min: GBMinInstance) {
    // Setup services.

    const importer = new GBImporter(min.core);
    const deployer = new GBDeployer(min.core, importer);

    min.dialogs.add(
      new WaterfallDialog('/admin', [
        async step => {
          const locale = step.context.activity.locale;
          const prompt = Messages[locale].authenticate;

          return await step.prompt('textPrompt', prompt);
        },
        async step => {
          const locale = step.context.activity.locale;
          const password = step.result;

          if (password === GBConfigService.get('ADMIN_PASS')) {
            await step.context.sendActivity(Messages[locale].welcome);

            return await step.prompt('textPrompt', Messages[locale].which_task);
          } else {
            await step.context.sendActivity(Messages[locale].wrong_password);

            return await step.endDialog();
          }
        },
        async step => {
          const locale = step.context.activity.locale;
          const text = step.result;
          const cmdName = text.split(' ')[0];

          step.context.sendActivity(Messages[locale].working(cmdName));
          let unknownCommand = false;

          if (text === 'quit') {
            return await step.replaceDialog('/');
          } else if (cmdName === 'createFarm') {
            await AdminDialog.createFarmCommand(text, deployer);

            return await step.replaceDialog('/admin', { firstRun: false });
          } else if (cmdName === 'deployPackage') {
            await AdminDialog.deployPackageCommand(min, text, deployer);

            return await step.replaceDialog('/admin', { firstRun: false });
          } else if (cmdName === 'redeployPackage') {
            await AdminDialog.undeployPackageCommand(text, min);
            await AdminDialog.deployPackageCommand(min, text, deployer);

            return await step.replaceDialog('/admin', { firstRun: false });
          } else if (cmdName === 'rebuildIndex') {
            await AdminDialog.rebuildIndexPackageCommand(min, text, deployer);

            return await step.replaceDialog('/admin', { firstRun: false });
          } else if (cmdName === 'addConnection') {
<<<<<<< HEAD
            await AdminDialog.addConnectionCommand(min, text, deployer);
=======
            await AdminDialog.addConnectionCommand(min, text);
>>>>>>> 02ed0850

            return await step.replaceDialog('/admin', { firstRun: false });
          } else if (cmdName === 'undeployPackage') {
            await AdminDialog.undeployPackageCommand(text, min);

            return await step.replaceDialog('/admin', { firstRun: false });
          } else if (cmdName === 'setupSecurity') {
            await AdminDialog.setupSecurity(min, step);
          } else {
            unknownCommand = true;
          }

          if (unknownCommand) {
            await step.context.sendActivity(Messages[locale].unknown_command);
          } else {
            await step.context.sendActivity(Messages[locale].finshed_working(cmdName));
          }
          await step.endDialog();

          return await step.replaceDialog('/answer', { query: text });
        }
      ])
    );
  }

  private static async setupSecurity(min: any, step: any) {
    const locale = step.activity.locale;
    const state = `${min.instance.instanceId}${Math.floor(Math.random() * 1000000000)}`;
    await min.adminService.setValue(min.instance.instanceId, 'AntiCSRFAttackState', state);
    const url = `https://login.microsoftonline.com/${min.instance.authenticatorTenant}/oauth2/authorize?client_id=${
      min.instance.authenticatorClientId
    }&response_type=code&redirect_uri=${min.instance.botEndpoint}/${
      min.instance.botId
    }/token&state=${state}&response_mode=query`;

    await step.sendActivity(Messages[locale].consent(url));
  }
}<|MERGE_RESOLUTION|>--- conflicted
+++ resolved
@@ -70,11 +70,7 @@
     await deployer.rebuildIndex(min.instance);
   }
 
-<<<<<<< HEAD
-  public static async   addConnectionCommand(text: any, min: GBMinInstance) {
-=======
   public static async   addConnectionCommand(min: GBMinInstance, text: any) {
->>>>>>> 02ed0850
     const packageName = text.split(' ')[1];
     const importer = new GBImporter(min.core);
     const admin = new GBAdminService(min.core);
@@ -144,12 +140,7 @@
 
             return await step.replaceDialog('/admin', { firstRun: false });
           } else if (cmdName === 'addConnection') {
-<<<<<<< HEAD
-            await AdminDialog.addConnectionCommand(min, text, deployer);
-=======
             await AdminDialog.addConnectionCommand(min, text);
->>>>>>> 02ed0850
-
             return await step.replaceDialog('/admin', { firstRun: false });
           } else if (cmdName === 'undeployPackage') {
             await AdminDialog.undeployPackageCommand(text, min);
