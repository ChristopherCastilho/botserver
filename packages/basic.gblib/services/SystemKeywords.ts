--- conflicted
+++ resolved
@@ -486,8 +486,6 @@
 
     // TODO: Add a semaphore between FILTER and SET.
 
-<<<<<<< HEAD
-=======
     // Processes FILTER option to ensure parallel SET calls.
 
     const filter = await DialogKeywords.getOption({ pid, name: 'filter' });
@@ -496,7 +494,6 @@
       address += row['line'];
     }
 
->>>>>>> ae6aab7c
     // Handles calls for BASIC persistence on sheet files.
 
     GBLog.info(`BASIC: Defining '${address}' in '${file}' to '${value}' (SET). `);
