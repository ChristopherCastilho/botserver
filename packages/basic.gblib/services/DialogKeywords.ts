/*****************************************************************************\
|                                               ( )_  _                       |
|    _ _    _ __   _ _    __    ___ ___     _ _ | ,_)(_)  ___   ___     _     |
|   ( '_`\ ( '__)/'_` ) /'_ `\/' _ ` _ `\ /'_` )| |  | |/',__)/' v `\ /'_`\   |
|   | (_) )| |  ( (_| |( (_) || ( ) ( ) |( (_| || |_ | |\__,\| (˅) |( (_) )  |
|   | ,__/'(_)  `\__,_)`\__  |(_) (_) (_)`\__,_)`\__)(_)(____/(_) (_)`\___/'  |
|   | |                ( )_) |                                                |
|   (_)                 \___/'                                                |
|                                                                             |
| General Bots Copyright (c) Pragmatismo.io. All rights reserved.             |
| Licensed under the AGPL-3.0.                                                |
|                                                                             |
| According to our dual licensing model,this program can be used either      |
| under the terms of the GNU Affero General Public License,version 3,       |
| or under a proprietary license.                                             |
|                                                                             |
| The texts of the GNU Affero General Public License with an additional       |
| permission and of our proprietary license can be found at and               |
| in the LICENSE file you have received along with this program.              |
|                                                                             |
| This program is distributed in the hope that it will be useful,            |
| but WITHOUT ANY WARRANTY,without even the implied warranty of              |
| MERCHANTABILITY or FITNESS FOR A PARTICULAR PURPOSE. See the                |
| GNU Affero General Public License for more details.                         |
|                                                                             |
| "General Bots" is a registered trademark of Pragmatismo.io.                 |
| The licensing of the program under the AGPLv3 does not imply a              |
| trademark license. Therefore any rights,title and interest in              |
| our trademarks remain entirely with us.                                     |
|                                                                             |
\*****************************************************************************/

'use strict';

import { GBLog, GBMinInstance } from 'botlib';
import { GBConfigService } from '../../core.gbapp/services/GBConfigService.js';
import { ChartServices } from './ChartServices.js';
import urlJoin from 'url-join';
import { GBServer } from '../../../src/app.js';
import { GBDeployer } from '../../core.gbapp/services/GBDeployer.js';
import { SecService } from '../../security.gbapp/services/SecService.js';
import { SystemKeywords } from './SystemKeywords.js';
import * as wpp from 'whatsapp-web.js';
import { GBAdminService } from '../../admin.gbapp/services/GBAdminService.js';
import { Messages } from '../strings.js';
import * as Fs from 'fs';
import { CollectionUtil } from 'pragmatismo-io-framework';
import { GBConversationalService } from '../../core.gbapp/services/GBConversationalService.js';
import { GuaribasUser } from '../../security.gbapp/models/index.js';
import phoneUtil from 'google-libphonenumber';
import phone from 'phone';
import DateDiff from 'date-diff';
import { Buttons, List } from 'whatsapp-web.js';
import tesseract from 'node-tesseract-ocr';
import Path from 'path';
import sgMail from '@sendgrid/mail';
import mammoth from 'mammoth';
import qrcode from 'qrcode';
import { json } from 'body-parser';
import { WebAutomationServices } from './WebAutomationServices.js';
import urljoin from 'url-join';
import QrScanner from 'qr-scanner';

/**
 * Default check interval for user replay
 */
const DEFAULT_HEAR_POLL_INTERVAL = 500;

/**
 * Base services of conversation to be called by BASIC.
 */
export class DialogKeywords {

  /**
   *
   * Data = [10,20,30]
   * Legends = "Steve;Yui;Carlos"
   * img = CHART "pie",data,legends
   *
   * https://c3js.org/examples.html
   * https://c3js.org/samples/timeseries.html (used here)
   *
   * @param data
   * @param legends
   * @see https://www.npmjs.com/package/plot
   */
  public async chart({pid, type, data, legends, transpose }) {
    const { min, user } = await DialogKeywords.getProcessInfo(pid);
    let table = [[]];

    if (legends) {
      const legends_ = legends.split(';');

      // Columns and data are merged like:
      //     columns: [
      //       ['data1',30,200,100,400,150,250],
      //       ['data2',50,20,10,40,15,25]
      //     ]

      for (let i = 0; i < legends_.length; i++) {
        table[i] = [legends_[i]];
        table[i] = table[i].concat(data);
      }
    } else {
      table = SystemKeywords.JSONAsGBTable(data, false);
      table.shift();
    }

    if (transpose) {
      const transpose = array => {
        return array.reduce((prev, next) => next.map((item, i) => (prev[i] || []).concat(next[i])), []);
      };
      table = transpose(table);
    }

    let definition = {
      size: {
        height: 420,
        width: 680
      },
      data: {
        columns: table,
        type: type
      },
      bar: {
        ratio: 0.5
      }
    };

    if (type === 'timeseries') {
      definition['axis'][table[0]] = {
        type: 'timeseries',
        tick: {
          format: '%Y-%m-%d'
        }
      };
    }

    const gbaiName = `${min.botId}.gbai`;
    const localName = Path.join('work', gbaiName, 'cache', `img${GBAdminService.getRndReadableIdentifier()}.jpg`);

    await ChartServices.screenshot(definition, localName);

    const url = urlJoin(GBServer.globals.publicAddress, min.botId, 'cache', Path.basename(localName));

    GBLog.info(`BASIC: Visualization: Chart generated at ${url}.`);

    return url;
  }

  /**
   * Returns the OCR of image file.
   *
   */
  public async getOCR({ localFile }) {
    GBLog.info(`BASIC: OCR processing on ${localFile}.`);

    const config = {
      lang: 'eng',
      oem: 1,
      psm: 3
    };

    return await tesseract.recognize(localFile, config);
  }

  /**
   * Returns the today data filled in dd/mm/yyyy or mm/dd/yyyy.
   *
   * @example x = TODAY
   */
<<<<<<< HEAD
  public async getToday({pid}) {
    const { min, user } = await DialogKeywords.getProcessInfo(pid);
=======
  public async getToday({ }) {
>>>>>>> 025cf0c9
    let d = new Date(),
      month = '' + (d.getMonth() + 1),
      day = '' + d.getDate(),
      year = d.getFullYear();

    if (month.length < 2) {
      month = '0' + month;
    }
    if (day.length < 2) {
      day = '0' + day;
    }

    const contentLocale = min.core.getParam(
      min.instance,
      'Default Content Language',
      GBConfigService.get('DEFAULT_CONTENT_LANGUAGE')
    );

    switch (contentLocale) {
      case 'pt':
        return [day, month, year].join('/');

      case 'en':
        return [month, day, year].join('/');

      default:
        return [year, month, day].join('/');
    }
  }

  /**
   * Quits the dialog,currently required to get out of VM context.
   *
   * @example EXIT
   */
  public async exit({ }) { }

  /**
   * Get active tasks.
   *
   * @example list = ACTIVE TASKS
   */
  public async getActiveTasks({ pid }) { }

  /**
   * Creates a new deal.
   *
   * @example CREATE DEAL dealname,contato,empresa,amount
   */
  public async createDeal({ pid, dealName, contact, company, amount }) { }

  /**
   * Finds contacts in XRM.
   *
   * @example list = FIND CONTACT "Sandra"
   */
  public async fndContact({ pid, name }) { }

  public getContentLocaleWithCulture(contentLocale) {
    switch (contentLocale) {
      case 'pt':
        return 'pt-BR';

      case 'en':
        return 'en-US';

      default:
        return 'en-us';
    }
  }

  public async getCoded({ pid, value }) {
    // Checks if it is a GB FILE object.

    if (value.data && value.filename) {
      value = value.data;
    }

    return Buffer.from(value).toString('base64');
  }

  /**
   * Returns specified date week day in format 'Mon'.
   *
   * @example day = WEEKDAY (date)
   *
   */
  public async getWeekFromDate({pid, date}) {
    const { min, user } = await DialogKeywords.getProcessInfo(pid);
    const contentLocale = min.core.getParam(
      min.instance,
      'Default Content Language',
      GBConfigService.get('DEFAULT_CONTENT_LANGUAGE')
    );

    let dt = SystemKeywords.getDateFromLocaleString(pid, date, contentLocale);
    GBLog.info(`BASIC WEEKDAY contentLocale: ${this.getContentLocaleWithCulture(contentLocale)}`);
    GBLog.info(`BASIC WEEKDAY date: ${dt}`);
    GBLog.info(dt.toLocaleString(this.getContentLocaleWithCulture(contentLocale), { weekday: 'short' }));

    if (dt) {
      if (!(dt instanceof Date)) {
        dt = new Date(dt);
      }
      let week = dt.toLocaleString(this.getContentLocaleWithCulture(contentLocale), { weekday: 'short' });
      return week.substr(0, 3);
    }
    return 'NULL';
  }

  /**
   * Returns an object ready to get information about difference in several ways
   * like years,months or days.
   *
   * @example days = DATEDIFF date1,date2,mode
   *
   */
  public getDateDiff(date1, date2, mode) {
    let dt1 = date1;
    let dt2 = date2;
    if (!(dt1 instanceof Date)) {
      dt1 = new Date(dt1);
    }
    if (!(dt2 instanceof Date)) {
      dt2 = new Date(dt2);
    }
    const diff = new DateDiff(date1, date2);
    switch (mode) {
      case 'year':
        return diff.years();
      case 'month':
        return diff.months();
      case 'week':
        return diff.weeks();
      case 'day':
        return diff.days();
      case 'hour':
        return diff.hours();
      case 'minute':
        return diff.minutes();
    }
  }

  /**
   * Returns specified date week day in format 'Mon'.
   *
   * @example DATEADD date,"minute",60
   *
   * https://stackoverflow.com/a/1214753/18511
   */
  public dateAdd(date, mode, units) {
    let dateCopy = date;
    if (!(dateCopy instanceof Date)) {
      dateCopy = new Date(dateCopy);
    }
    var ret = new Date(dateCopy); //don't change original date
    var checkRollover = function () {
      if (ret.getDate() != date.getDate()) ret.setDate(0);
    };
    switch (String(mode).toLowerCase()) {
      case 'year':
        ret.setFullYear(ret.getFullYear() + units);
        checkRollover();
        break;
      case 'quarter':
        ret.setMonth(ret.getMonth() + 3 * units);
        checkRollover();
        break;
      case 'month':
        ret.setMonth(ret.getMonth() + units);
        checkRollover();
        break;
      case 'week':
        ret.setDate(ret.getDate() + 7 * units);
        break;
      case 'day':
        ret.setDate(ret.getDate() + units);
        break;
      case 'hour':
        ret.setTime(ret.getTime() + units * 3600000);
        break;
      case 'minute':
        ret.setTime(ret.getTime() + units * 60000);
        break;
      case 'second':
        ret.setTime(ret.getTime() + units * 1000);
        break;
      default:
        ret = undefined;
        break;
    }
    return ret;
  }

  /**
   * Returns specified list member separated by comma.
   *
   * @example TALK TOLIST (array,member)
   *
   */
  public async getToLst(pid, array, member) {
    const { min, user } = await DialogKeywords.getProcessInfo(pid);

    if (!array) {
      return '<Empty>';
    }
    if (array[0] && array[0]['gbarray']) {
      array = array.slice(1);
    }
    array = array.filter((v, i, a) => a.findIndex(t => t[member] === v[member]) === i);
    array = array.filter(function (item, pos) {
      return item != undefined;
    });
    array = array.map(item => {
      return item[member];
    });
    array = array.join(',');

    return array;
  }

  /**
   * Returns the specified time in format hh:dd.
   *
   * @example hour = HOUR (date)
   *
   */
  public async getHourFromDate(pid, date) {
    const { min, user } = await DialogKeywords.getProcessInfo(pid);

    function addZero(i) {
      if (i < 10) {
        i = '0' + i;
      }
      return i;
    }

    const contentLocale = min.core.getParam(
      min.instance,
      'Default Content Language',
      GBConfigService.get('DEFAULT_CONTENT_LANGUAGE')
    );

    let dt = SystemKeywords.getDateFromLocaleString(pid, date, contentLocale);

    if (dt) {
      if (!(dt instanceof Date)) {
        dt = new Date(dt);
      }
      return addZero(dt.getHours()) + ':' + addZero(dt.getMinutes());
    }
    return 'NULL';
  }

  /**
   * Returns current time in format hh:dd.
   *
   * @example SAVE "contacts.xlsx", name, email, NOW
   *
   */
<<<<<<< HEAD
  public async getNow({pid}) {
    const { min, user } = await DialogKeywords.getProcessInfo(pid);
    const contentLocale = min.core.getParam(
      min.instance,
=======
  public async getNow({ }) {
    const contentLocale = this.min.core.getParam<string>(
      this.min.instance,
>>>>>>> 025cf0c9
      'Default Content Language',
      GBConfigService.get('DEFAULT_CONTENT_LANGUAGE')
    );

    const nowUTC = new Date();
    const now = typeof nowUTC === 'string' ? new Date(nowUTC) : nowUTC;

    const nowText = now.toLocaleString(this.getContentLocaleWithCulture(contentLocale), {
      timeZone: process.env.DEFAULT_TIMEZONE
    });

    return /\b([0-9]|0[0-9]|1?[0-9]|2[0-3]):[0-5]?[0-9]/.exec(nowText)[0];
  }

  /**
   * Sends an e-mail.
   *
   * @example
   *
   * SEND MAIL "email@domain.com","Subject", "Message text."
   *
   */
  public async sendEmail({ pid, to, subject, body }) {
    // tslint:disable-next-line:no-console

    GBLog.info(`[E-mail]: to:${to},subject: ${subject},body: ${body}.`);
    const emailToken = process.env.EMAIL_API_KEY;

    // Inline word document used as e-mail body.

    if (typeof body === 'object') {
      const result = await mammoth.convertToHtml({ buffer: body });
      body = result.value;
    }

    return new Promise<any>((resolve, reject) => {
      sgMail.setApiKey(emailToken);
      const msg = {
        to: to,
        from: process.env.EMAIL_FROM,
        subject: subject,
        text: body,
        html: body
      };
      sgMail.send(msg, false, (err, res) => {
        if (err) {
          reject(err);
        } else {
          resolve(res);
        }
      });
    });
  }

  /**
   * Sends a file to a given mobile.
   *
   * @example SEND FILE TO "+199988887777","image.jpg",caption
   *
   */
  public async sendFileTo({ pid, mobile, filename, caption }) {
    GBLog.info(`BASIC: SEND FILE TO '${mobile}',filename '${filename}'.`);
    return await this.internalSendFile({ pid, mobile, filename, caption });
  }

  /**
   * Sends a file to the current user.
   *
   * @example SEND FILE "image.jpg"
   *
   */
  public async sendFile({ pid, filename, caption }) {
    const mobile = await this.userMobile({ pid });
    GBLog.info(`BASIC: SEND FILE (current: ${mobile},filename '${filename}'.`);
    return await this.internalSendFile({ pid, mobile, filename, caption });
  }

  /**
   * Defines the current language of the bot conversation.
   *
   * @example SET LANGUAGE "pt"
   *
   */
  public async setLanguage({ pid, language }) {
    const { min, user } = await DialogKeywords.getProcessInfo(pid);
    const sec = new SecService();
    await sec.updateUserLocale(user.userId, language);
  }

  /**
   * Defines the id generation policy.
   *
   * @example SET ID NUMBER
   *
   */
  public async setIdGeneration({ mode }) {
    this['idGeneration'] = mode;
    this['id'] = new SystemKeywords().getRandomId();
  }

  private isUserSystemParam(name: string): Boolean {
    const names = [
      'welcomed',
      'loaded',
      'subjects',
      'cb',
      'welcomed',
      'maxLines',
      'translatorOn',
      'wholeWord',
      'theme',
      'maxColumns'
    ];

    return names.indexOf(name) > -1;
  }

  private async setOption({ pid, name, value }) {
    if (this.isUserSystemParam(name)) {
      throw new Error(`Not possible to define ${name} as it is a reserved system param name.`);
    }
    const process = GBServer.globals.processes[pid];
    let { min, user, params } = await DialogKeywords.getProcessInfo(pid);
    const sec = new SecService();
    await sec.setParam(user.userId, name, value);
    GBLog.info(`BASIC: ${name} = ${value} (botId: ${min.botId})`);
    return { min, user, params };
  }

  private async getOption({ pid, name }) {
    if (this.isUserSystemParam(name)) {
      throw new Error(`Not possible to retrieve ${name} system param.`);
    }
    const process = GBServer.globals.processes[pid];
    let { min, user, params } = await DialogKeywords.getProcessInfo(pid);
    const sec = new SecService();
    return await sec.getParam(user, name);
  }

  /**
   * Defines the maximum lines to scan in spreedsheets.
   *
   * @example SET MAX LINES 5000
   *
   */
  public async setMaxLines({ pid, count }) {
    await this.setOption({ pid, name: 'maxLines', value: count });
  }

  /**
   * Defines a custom user param to be persisted to storage.
   *
   * @example SET PARAM name AS value
   *
   */
  public async setUserParam({ pid, name, value }) {
    await this.setOption({ pid, name, value });
  }

  /**
   * Returns a custom user param persisted on storage.
   *
   * @example GET PARAM name
   *
   */
  public async getUserParam({ pid, name }) {
    await this.getOption({ pid, name });
  }

  /**
   * Defines the maximum lines to scan in spreedsheets.
   *
   * @example SET MAX COLUMNS 5000
   *
   */
  public async setMaxColumns({ pid, count }) {
    await this.setOption({ pid, name: 'setMaxColumns', value: count });
  }

  /**
   * Defines the FIND behaviour to consider whole words while searching.
   *
   * @example SET WHOLE WORD ON
   *
   */
  public async setWholeWord({ pid, on }) {
    const value = on.trim() === 'on';
    await this.setOption({ pid, name: 'wholeWord', value: value });
  }

  /**
   * Defines the theme for assets generation.
   *
   * @example SET THEME "themename"
   *
   */
  public async setTheme({ pid, theme }) {
    const value = theme.trim();
    await this.setOption({ pid, name: 'theme', value: value });
  }

  /**
   * Defines translator behaviour.
   *
   * @example SET TRANSLATOR ON | OFF
   *
   */
  public async setTranslatorOn({ pid, on }) {
    const value = on.trim() === 'on';
    await this.setOption({ pid, name: 'translatorOn', value: value });
  }

  /**
   * Returns the name of the user acquired by WhatsApp API.
   */
  public async userName({ pid }) {
    let { min, user, params } = await DialogKeywords.getProcessInfo(pid);
    return user.userName;
  }

  /**
   * Returns current mobile number from user in conversation.
   */
  public async userMobile({ pid }) {
    let { min, user, params } = await DialogKeywords.getProcessInfo(pid);
    return user.userSystemId;
  }

  /**
   * Shows the subject menu to the user
   *
   * @example MENU
   *
   */
  public async showMenu({ }) {
    // https://github.com/GeneralBots/BotServer/issues/237
    // return await beginDialog('/menu');
  }

  /**
   * Performs the transfer of the conversation to a human agent.
   *
   * @example TRANSFER
   *
   */
  public async transferTo({ to }) {
    // https://github.com/GeneralBots/BotServer/issues/150
    // return await beginDialog('/t',{ to: to });
  }

  public static getFileByHandle(hash) {
    return GBServer.globals.files[hash];
  }

  /**
   * Hears something from user and put it in a variable
   *
   * @example HEAR name
   *
   */
  public async getHear({ pid, kind, arg }) {
    let { min, user, params } = await DialogKeywords.getProcessInfo(pid);

    // Handles first arg as an array of args.

    let args = [];
    if (arg && arg.length) {
      args = arg;
    }

    try {
      const isIntentYes = (locale, utterance) => {
        return utterance.toLowerCase().match(Messages[locale].affirmative_sentences);
      };

      const sec = new SecService();

      // If SET HEAR ON is defined an impersonated context is created
      // containing the specified user other than the actual user
      // TODO: Store hrOn in processInfo.

      if (params.hrOn) {
        user = await sec.getUserFromAgentSystemId(params.hrOn);
      }

      const userId = user.userId;
      let result;

      const locale = user.locale ? user.locale : 'en-US';
      // https://github.com/GeneralBots/BotServer/issues/266

      if (args && args.length > 1) {
        // https://github.com/pedroslopez/whatsapp-web.js/issues/1811
        //
        // const list = new List(
        //   'Escolha um dos itens',
        //   'Itens1',
        //   [
        //     {
        //       title: 'Itens2',
        //       rows: []
        //     }
        //   ],
        //   'Please select a product'
        // );
        // let i = 0;
        // await CollectionUtil.asyncForEach(args, async arg => {
        //   i++;
        //   list.sections[0].rows.push({ title: arg, id: `button${i}` });
        //   await this.getTalk(arg);
        // });

        // const button = new wpp.Buttons(Messages[locale].choices, choices, ' ', ' ');
        // await this.getTalk(button);

        GBLog.info(`BASIC: HEAR with [${args.toString()}] (Asking for input).`);
      } else {
        GBLog.info('BASIC: HEAR (Asking for input).');
      }

      // Wait for the user to answer.

      let sleep = ms => {
        return new Promise(resolve => {
          setTimeout(resolve, ms);
        });
      };
      min.cbMap[userId] = {};
      min.cbMap[userId]['promise'] = '!GBHEAR';

      while (min.cbMap[userId].promise === '!GBHEAR') {
        await sleep(DEFAULT_HEAR_POLL_INTERVAL);
      }

      const answer = min.cbMap[userId].promise;

      if (kind === 'sheet') {

        // Retrieves the .xlsx file associated with the HEAR var AS file.xlsx.

        let { baseUrl, client } = await GBDeployer.internalGetDriveClient(min);
        const botId = min.instance.botId;
        const path = urljoin(`${botId}.gbai`, `${botId}.gbdata`);
        let url = `${baseUrl}/drive/root:/${path}:/children`;

        GBLog.info(`Loading HEAR AS .xlsx options from Sheet: ${url}`);
        const res = await client.api(url).get();

        // Finds .xlsx specified by arg.

        const document = res.value.filter(m => {
          return m.name === arg;
        });
        if (document === undefined || document.length === 0) {
          GBLog.info(`${arg} not found on .gbdata folder, check the package.`);
          return null;
        }

        // Reads all rows to be used as menu items in HEAR validation.

        let sheets = await client.api(`${baseUrl}/drive/items/${document[0].id}/workbook/worksheets`).get();
        const results = await client
          .api(
            `${baseUrl}/drive/items/${document[0].id}/workbook/worksheets('${sheets.value[0].name}')/range(address='A1:A256')`
          )
          .get();

        // Builds an array of items found in sheet file.

        let index = 0;
        let list = [];
        for (; index < results.text.length; index++) {
          if (results.text[index][0] !== '') {
            list.push(results.text[index][0]);
          }
          else {
            break;
          }
        }

        // Search the answer in one of valid list items loaded from sheeet.

        result = null;
        await CollectionUtil.asyncForEach(list, async item => {
          if (GBConversationalService.kmpSearch(answer, item) != -1) {
            result = item;
          }
        });

        // In case of unmatch, asks the person to try again.

        if (result === null) {
          await this.talk({ pid, text: `Escolha por favor um dos itens sugeridos.` });
          return await this.getHear({ pid, kind, arg });
        }

      } else if (kind === 'file') {
        GBLog.info(`BASIC (${min.botId}): Upload done for ${answer.filename}.`);
        const handle = WebAutomationServices.cyrb53(min.botId + answer.filename);
        GBServer.globals.files[handle] = answer;
        result = handle;
      } else if (kind === 'boolean') {
        if (isIntentYes('pt-BR', answer)) {
          result = true;
        } else {
          result = false;
        }
      } else if (kind === 'email') {
        const extractEntity = text => {
          return text.match(/([a-zA-Z0-9._-]+@[a-zA-Z0-9._-]+\.[a-zA-Z0-9_-]+)/gi);
        };

        const value = extractEntity(answer);

        if (value === null) {
          await this.talk({ pid, text: 'Por favor, digite um e-mail válido.' });
          return await this.getHear({ pid, kind, arg });
        }

        result = value;
      } else if (kind === 'name') {
        const extractEntity = text => {
          return text.match(/[_a-zA-Z][_a-zA-Z0-9]{0,16}/gi);
        };

        const value = extractEntity(answer);

        if (value === null || value.length != 1) {
          await this.talk({ pid, text: 'Por favor, digite um nome válido.' });
          return await this.getHear({ pid, kind, arg });
        }

        result = value;
      } else if (kind === 'integer') {
        const extractEntity = text => {
          return text.match(/\d+/gi);
        };

        const value = extractEntity(answer);

        if (value === null || value.length != 1) {
          await this.talk({ pid, text: 'Por favor, digite um número válido.' });
          return await this.getHear({ pid, kind, arg });
        }

        result = value;
      } else if (kind === 'date') {
        const extractEntity = text => {
          return text.match(
            /(^(((0[1-9]|1[0-9]|2[0-8])[\/](0[1-9]|1[012]))|((29|30|31)[\/](0[13578]|1[02]))|((29|30)[\/](0[4,6,9]|11)))[\/](19|[2-9][0-9])\d\d$)|(^29[\/]02[\/](19|[2-9][0-9])(00|04|08|12|16|20|24|28|32|36|40|44|48|52|56|60|64|68|72|76|80|84|88|92|96)$)/gi
          );
        };

        const value = extractEntity(answer);

        if (value === null || value.length != 1) {
          await this.talk({ pid, text: 'Por favor, digite uma data no formato 12/12/2020.' });
          return await this.getHear({ pid, kind, arg });
        }

        result = value;
      } else if (kind === 'hour') {
        const extractEntity = (text: string) => {
          return text.match(/^([0-1]?[0-9]|2[0-4]):([0-5][0-9])(:[0-5][0-9])?$/gi);
        };

        const value = extractEntity(answer);

        if (value === null || value.length != 1) {
          await this.talk({ pid, text: 'Por favor, digite um horário no formato hh:ss.' });
          return await this.getHear({ pid, kind, arg });
        }

        result = value;
      } else if (kind === 'money') {
        const extractEntity = (text: string) => {
          // https://github.com/GeneralBots/BotServer/issues/307
          if (user.locale === 'en') {
            return text.match(/(?:\d{1,3},)*\d{1,3}(?:\.\d+)?/gi);
          } else {
            return text.match(/(?:\d{1,3}.)*\d{1,3}(?:\,\d+)?/gi);
          }
          return [];
        };

        const value = extractEntity(answer);

        if (value === null || value.length != 1) {
          await this.talk({ pid, text: 'Por favor, digite um valor monetário.' });
          return await this.getHear({ pid, kind, arg });
        }

        result = value;
      } else if (kind === 'mobile') {
        let phoneNumber;
        try {
          // https://github.com/GeneralBots/BotServer/issues/307
          phoneNumber = phone(answer, { country: 'BRA' })[0];
          phoneNumber = phoneUtil.parse(phoneNumber);
        } catch (error) {
          await this.talk({ pid, text: Messages[locale].validation_enter_valid_mobile });

          return await this.getHear({ pid, kind, arg });
        }
        if (!phoneUtil.isPossibleNumber(phoneNumber)) {
          await this.talk({ pid, text: 'Por favor, digite um número de telefone válido.' });
          return await this.getHear({ pid, kind, arg });
        }

        result = phoneNumber;
      } else if (kind === 'qr-scanner'){
        //https://github.com/GeneralBots/BotServer/issues/171
        GBLog.info(`BASIC (${min.botId}): Upload done for ${answer.filename}.`);
        const handle = WebAutomationServices.cyrb53(this.min.botId + answer.filename);
        GBServer.globals.files[handle] = answer;
        QrScanner.scanImage(GBServer.globals.files[handle]).then(result => console.log(result)).catch(error => console.log(error || 'no QR code found.'));

      } else if (kind === 'zipcode') {
        const extractEntity = (text: string) => {
          text = text.replace(/\-/gi, '');

          if (user.locale === 'en') {
            // https://github.com/GeneralBots/BotServer/issues/307
            return text.match(/\d{8}/gi);
          } else {
            return text.match(/(?:\d{1,3}.)*\d{1,3}(?:\,\d+)?/gi);
          }
        };

        const value = extractEntity(answer);

        if (value === null || value.length != 1) {
          await this.talk({ pid, text: 'Por favor, digite um CEP válido.' });
          return await this.getHear({ pid, kind, arg });
        }

        result = value[0];
      } else if (kind === 'menu') {
        const list = args;
        result = null;
        await CollectionUtil.asyncForEach(list, async item => {
          if (GBConversationalService.kmpSearch(answer, item) != -1) {
            result = item;
          }
        });

        if (result === null) {
          await this.talk({ pid, text: `Escolha por favor um dos itens sugeridos.` });
          return await this.getHear({ pid, kind, arg });
        }
      } else if (kind === 'language') {
        result = null;

        const list = [
          { name: 'english', code: 'en' },
          { name: 'inglês', code: 'en' },
          { name: 'portuguese', code: 'pt' },
          { name: 'português', code: 'pt' },
          { name: 'français', code: 'fr' },
          { name: 'francês', code: 'fr' },
          { name: 'french', code: 'fr' },
          { name: 'spanish', code: 'es' },
          { name: 'espanõl', code: 'es' },
          { name: 'espanhol', code: 'es' },
          { name: 'german', code: 'de' },
          { name: 'deutsch', code: 'de' },
          { name: 'alemão', code: 'de' }
        ];

        await CollectionUtil.asyncForEach(list, async item => {
          if (
            GBConversationalService.kmpSearch(answer.toLowerCase(), item.name.toLowerCase()) != -1 ||
            GBConversationalService.kmpSearch(answer.toLowerCase(), item.code.toLowerCase()) != -1
          ) {
            result = item.code;
          }
        });

        if (result === null) {
          await this.talk({ pid, text: `Escolha por favor um dos itens sugeridos.` });
          return await this.getHear({ pid, kind, arg });
        }
      }
      return result;
    } catch (error) {
      GBLog.error(`BASIC RUNTIME ERR HEAR ${error.message ? error.message : error}\n Stack:${error.stack}`);
    }
  }

  /**
   * Prepares the next dialog to be shown to the specified user.
   */
  public async gotoDialog({ pid, fromOrDialogName, dialogName }) {
    const { min, user } = await DialogKeywords.getProcessInfo(pid);
    if (dialogName) {
      if (dialogName.charAt(0) === '/') {
        // https://github.com/GeneralBots/BotServer/issues/308
        // await step.beginDialog(fromOrDialogName);
      } else {
        let sec = new SecService();
        let user = await sec.getUserFromSystemId(fromOrDialogName);
        if (!user) {
          user = await sec.ensureUser(
            min.instance.instanceId,
            fromOrDialogName,
            fromOrDialogName,
            null,
            'whatsapp',
            'from',
            null
          );
        }
        await sec.updateUserHearOnDialog(user.userId, dialogName);
      }
    } else {
      // https://github.com/GeneralBots/BotServer/issues/308
      // await step.beginDialog(fromOrDialogName);
    }
  }

  public static async getProcessInfo(pid: number) {
    const proc = GBServer.globals.processes[pid];

    const min = GBServer.globals.minInstances.filter(p => p.instance.instanceId == proc.instanceId)[0];
    const sec = new SecService();
    const user = await sec.getUserFromId(min.instance.instanceId, proc.userId);
    const params = JSON.parse(user.params);
    return {
      min,
      user,
      params
    };
  }

  /**
   * Talks to the user by using the specified text.
   */
<<<<<<< HEAD
  public async talk({ pid, text }) {
=======
  public async getTalk({ pid, text }): Promise<{ status: number }> {
>>>>>>> 025cf0c9
    GBLog.info(`BASIC: TALK '${text}'.`);
    const { min, user } = await DialogKeywords.getProcessInfo(pid);

    if (user) {
      // TODO: const translate = this.user ? this.user.basicOptions.translatorOn : false;

      await min.conversationalService['sendOnConversation'](min, user, text);
    }
    return { status: 0 };
  }

  private static getChannel(): string {
    return 'whatsapp';
    // https://github.com/GeneralBots/BotServer/issues/309
  }

  /**
   * Processes the sending of the file.
   */
  private async internalSendFile({ pid, mobile, filename, caption }) {
    // Handles SEND FILE TO mobile,element in Web Automation.

    const { min, user } = await DialogKeywords.getProcessInfo(pid);
    const element = filename._page ? filename._page : filename.screenshot ? filename : null;

    if (element) {
      const gbaiName = `${min.botId}.gbai`;
      const localName = Path.join('work', gbaiName, 'cache', `img${GBAdminService.getRndReadableIdentifier()}.jpg`);
      await element.screenshot({ path: localName, fullPage: true });

      const url = urlJoin(GBServer.globals.publicAddress, min.botId, 'cache', Path.basename(localName));

      GBLog.info(`BASIC: WebAutomation: Sending the file ${url} to mobile ${mobile}.`);
      await min.conversationalService.sendFile(min, null, mobile, url, caption);
    }

    // Handles Markdown.
    else if (filename.indexOf('.md') > -1) {
      GBLog.info(`BASIC: Sending the contents of ${filename} markdown to mobile ${mobile}.`);
      const md = await min.kbService.getAnswerTextByMediaName(min.instance.instanceId, filename);
      if (!md) {
        GBLog.info(`BASIC: Markdown file ${filename} not found on database for ${min.instance.botId}.`);
      }

      await min.conversationalService['playMarkdown'](min, md, DialogKeywords.getChannel(), mobile);
    } else {
      GBLog.info(`BASIC: Sending the file ${filename} to mobile ${mobile}.`);
      let url: string;
      if (!filename.startsWith('https://')) {
        url = urlJoin(
          GBServer.globals.publicAddress,
          'kb',
          `${min.botId}.gbai`,
          `${min.botId}.gbkb`,
          'assets',
          filename
        );
      } else {
        url = filename;
      }

      await min.conversationalService.sendFile(min, null, mobile, url, caption);
    }
  }

  public async getQRCode({ pid, text }) {
    const img = await qrcode.toDataURL(text);
    const data = img.replace(/^data:image\/\w+;base64,/, '');
    const buf = Buffer.from(data, 'base64');
    return buf;
  }
}<|MERGE_RESOLUTION|>--- conflicted
+++ resolved
@@ -169,12 +169,8 @@
    *
    * @example x = TODAY
    */
-<<<<<<< HEAD
   public async getToday({pid}) {
     const { min, user } = await DialogKeywords.getProcessInfo(pid);
-=======
-  public async getToday({ }) {
->>>>>>> 025cf0c9
     let d = new Date(),
       month = '' + (d.getMonth() + 1),
       day = '' + d.getDate(),
@@ -435,16 +431,10 @@
    * @example SAVE "contacts.xlsx", name, email, NOW
    *
    */
-<<<<<<< HEAD
   public async getNow({pid}) {
     const { min, user } = await DialogKeywords.getProcessInfo(pid);
     const contentLocale = min.core.getParam(
       min.instance,
-=======
-  public async getNow({ }) {
-    const contentLocale = this.min.core.getParam<string>(
-      this.min.instance,
->>>>>>> 025cf0c9
       'Default Content Language',
       GBConfigService.get('DEFAULT_CONTENT_LANGUAGE')
     );
@@ -1082,11 +1072,7 @@
   /**
    * Talks to the user by using the specified text.
    */
-<<<<<<< HEAD
   public async talk({ pid, text }) {
-=======
-  public async getTalk({ pid, text }): Promise<{ status: number }> {
->>>>>>> 025cf0c9
     GBLog.info(`BASIC: TALK '${text}'.`);
     const { min, user } = await DialogKeywords.getProcessInfo(pid);
 
